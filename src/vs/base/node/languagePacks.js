/*---------------------------------------------------------------------------------------------
 *  Copyright (c) Microsoft Corporation. All rights reserved.
 *  Licensed under the MIT License. See License.txt in the project root for license information.
 *--------------------------------------------------------------------------------------------*/

/// <reference path="../../../typings/require.d.ts" />

//@ts-check
(function () {
	'use strict';

	/**
	 * @param {NodeRequire} nodeRequire
	 * @param {typeof import('path')} path
	 * @param {typeof import('fs')} fs
	 * @param {typeof import('../common/performance')} perf
	 */
	function factory(nodeRequire, path, fs, perf) {

		/**
		 * @param {string} file
		 * @returns {Promise<boolean>}
		 */
		function exists(file) {
			return new Promise(c => fs.exists(file, c));
		}

		/**
		 * @param {string} file
		 * @returns {Promise<void>}
		 */
		function touch(file) {
			return new Promise((c, e) => { const d = new Date(); fs.utimes(file, d, d, err => err ? e(err) : c()); });
		}

		/**
		 * @param {string} dir
		 * @returns {Promise<string>}
		 */
		function mkdirp(dir) {
			return new Promise((c, e) => fs.mkdir(dir, { recursive: true }, err => (err && err.code !== 'EEXIST') ? e(err) : c(dir)));
		}

		/**
		 * @param {string} location
		 * @returns {Promise<void>}
		 */
		function rimraf(location) {
<<<<<<< HEAD
			return new Promise((c, e) => fs.rm(location, { force: true, recursive: true }, err => (err && err.code !== 'ENOENT') ? e(err) : c()));
=======
			return new Promise((c, e) => fs.rm(location, { recursive: true, force: true, maxRetries: 3 }, err => err ? e(err) : c()));
>>>>>>> e18005f0
		}

		/**
		 * @param {string} file
		 * @returns {Promise<string>}
		 */
		function readFile(file) {
			return new Promise((c, e) => fs.readFile(file, 'utf8', (err, data) => err ? e(err) : c(data)));
		}

		/**
		 * @param {string} file
		 * @param {string} content
		 * @returns {Promise<void>}
		 */
		function writeFile(file, content) {
			return new Promise((c, e) => fs.writeFile(file, content, 'utf8', err => err ? e(err) : c()));
		}

		/**
		 * @param {string} userDataPath
		 * @returns {object}
		 */
		function getLanguagePackConfigurations(userDataPath) {
			const configFile = path.join(userDataPath, 'languagepacks.json');
			try {
				return nodeRequire(configFile);
			} catch (err) {
				// Do nothing. If we can't read the file we have no
				// language pack config.
			}
			return undefined;
		}

		/**
		 * @param {object} config
		 * @param {string} locale
		 */
		function resolveLanguagePackLocale(config, locale) {
			try {
				while (locale) {
					if (config[locale]) {
						return locale;
					} else {
						const index = locale.lastIndexOf('-');
						if (index > 0) {
							locale = locale.substring(0, index);
						} else {
							return undefined;
						}
					}
				}
			} catch (err) {
				console.error('Resolving language pack configuration failed.', err);
			}
			return undefined;
		}

		/**
		 * @param {string} commit
		 * @param {string} userDataPath
		 * @param {string} metaDataFile
		 * @param {string} locale
		 */
		function getNLSConfiguration(commit, userDataPath, metaDataFile, locale) {
			if (locale === 'pseudo') {
				return Promise.resolve({ locale: locale, availableLanguages: {}, pseudo: true });
			}

			if (process.env['VSCODE_DEV']) {
				return Promise.resolve({ locale: locale, availableLanguages: {} });
			}

			// We have a built version so we have extracted nls file. Try to find
			// the right file to use.

			// Check if we have an English or English US locale. If so fall to default since that is our
			// English translation (we don't ship *.nls.en.json files)
			if (locale && (locale === 'en' || locale === 'en-us')) {
				return Promise.resolve({ locale: locale, availableLanguages: {} });
			}

			const initialLocale = locale;

			perf.mark('code/willGenerateNls');

			const defaultResult = function (locale) {
				perf.mark('code/didGenerateNls');
				return Promise.resolve({ locale: locale, availableLanguages: {} });
			};
			try {
				if (!commit) {
					return defaultResult(initialLocale);
				}
				const configs = getLanguagePackConfigurations(userDataPath);
				if (!configs) {
					return defaultResult(initialLocale);
				}
				locale = resolveLanguagePackLocale(configs, locale);
				if (!locale) {
					return defaultResult(initialLocale);
				}
				const packConfig = configs[locale];
				let mainPack;
				if (!packConfig || typeof packConfig.hash !== 'string' || !packConfig.translations || typeof (mainPack = packConfig.translations['vscode']) !== 'string') {
					return defaultResult(initialLocale);
				}
				return exists(mainPack).then(fileExists => {
					if (!fileExists) {
						return defaultResult(initialLocale);
					}
					const packId = packConfig.hash + '.' + locale;
					const cacheRoot = path.join(userDataPath, 'clp', packId);
					const coreLocation = path.join(cacheRoot, commit);
					const translationsConfigFile = path.join(cacheRoot, 'tcf.json');
					const corruptedFile = path.join(cacheRoot, 'corrupted.info');
					const result = {
						locale: initialLocale,
						availableLanguages: { '*': locale },
						_languagePackId: packId,
						_translationsConfigFile: translationsConfigFile,
						_cacheRoot: cacheRoot,
						_resolvedLanguagePackCoreLocation: coreLocation,
						_corruptedFile: corruptedFile
					};
					return exists(corruptedFile).then(corrupted => {
						// The nls cache directory is corrupted.
						let toDelete;
						if (corrupted) {
							toDelete = rimraf(cacheRoot);
						} else {
							toDelete = Promise.resolve(undefined);
						}
						return toDelete.then(() => {
							return exists(coreLocation).then(fileExists => {
								if (fileExists) {
									// We don't wait for this. No big harm if we can't touch
									touch(coreLocation).catch(() => { });
									perf.mark('code/didGenerateNls');
									return result;
								}
								return mkdirp(coreLocation).then(() => {
									return Promise.all([readFile(metaDataFile), readFile(mainPack)]);
								}).then(values => {
									const metadata = JSON.parse(values[0]);
									const packData = JSON.parse(values[1]).contents;
									const bundles = Object.keys(metadata.bundles);
									const writes = [];
									for (const bundle of bundles) {
										const modules = metadata.bundles[bundle];
										const target = Object.create(null);
										for (const module of modules) {
											const keys = metadata.keys[module];
											const defaultMessages = metadata.messages[module];
											const translations = packData[module];
											let targetStrings;
											if (translations) {
												targetStrings = [];
												for (let i = 0; i < keys.length; i++) {
													const elem = keys[i];
													const key = typeof elem === 'string' ? elem : elem.key;
													let translatedMessage = translations[key];
													if (translatedMessage === undefined) {
														translatedMessage = defaultMessages[i];
													}
													targetStrings.push(translatedMessage);
												}
											} else {
												targetStrings = defaultMessages;
											}
											target[module] = targetStrings;
										}
										writes.push(writeFile(path.join(coreLocation, bundle.replace(/\//g, '!') + '.nls.json'), JSON.stringify(target)));
									}
									writes.push(writeFile(translationsConfigFile, JSON.stringify(packConfig.translations)));
									return Promise.all(writes);
								}).then(() => {
									perf.mark('code/didGenerateNls');
									return result;
								}).catch(err => {
									console.error('Generating translation files failed.', err);
									return defaultResult(locale);
								});
							});
						});
					});
				});
			} catch (err) {
				console.error('Generating translation files failed.', err);
				return defaultResult(locale);
			}
		}

		return {
			getNLSConfiguration
		};
	}

	if (typeof define === 'function') {
		// amd
		define(['require', 'path', 'fs', 'vs/base/common/performance'], function (require, /** @type {typeof import('path')} */ path, /** @type {typeof import('fs')} */ fs, /** @type {typeof import('../common/performance')} */ perf) { return factory(require.__$__nodeRequire, path, fs, perf); });
	} else if (typeof module === 'object' && typeof module.exports === 'object') {
		const path = require('path');
		const fs = require('fs');
		const perf = require('../common/performance');
		module.exports = factory(require, path, fs, perf);
	} else {
		throw new Error('Unknown context');
	}
}());<|MERGE_RESOLUTION|>--- conflicted
+++ resolved
@@ -46,11 +46,7 @@
 		 * @returns {Promise<void>}
 		 */
 		function rimraf(location) {
-<<<<<<< HEAD
-			return new Promise((c, e) => fs.rm(location, { force: true, recursive: true }, err => (err && err.code !== 'ENOENT') ? e(err) : c()));
-=======
 			return new Promise((c, e) => fs.rm(location, { recursive: true, force: true, maxRetries: 3 }, err => err ? e(err) : c()));
->>>>>>> e18005f0
 		}
 
 		/**
