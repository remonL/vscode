--- conflicted
+++ resolved
@@ -661,11 +661,7 @@
 				if (settingId !== this.currentFileIconTheme.settingsId) {
 					await this.internalSetFileIconTheme(theme.id, undefined);
 				} else if (theme !== this.currentFileIconTheme) {
-<<<<<<< HEAD
-					await theme.ensureLoaded(this.extensionResourceLoaderService);
-=======
 					await theme.ensureLoaded(this.fileIconThemeLoader);
->>>>>>> f80445ac
 					this.applyAndSetFileIconTheme(theme, true);
 				}
 				return true;
