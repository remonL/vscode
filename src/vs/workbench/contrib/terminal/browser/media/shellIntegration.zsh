--- conflicted
+++ resolved
@@ -4,8 +4,6 @@
 # ---------------------------------------------------------------------------------------------
 autoload -Uz add-zsh-hook
 
-<<<<<<< HEAD
-=======
 # Now that the init script is running, unset ZDOTDIR to ensure ~/.zlogout runs as expected as well
 # as prevent problems that may occur if the user's init scripts depend on ZDOTDIR not being set.
 unset ZDOTDIR
@@ -14,7 +12,6 @@
 # as disable it by unsetting the variable.
 VSCODE_SHELL_INTEGRATION=1
 
->>>>>>> e18005f0
 if [ -f ~/.zshenv ]; then
 	. ~/.zshenv
 fi
@@ -24,13 +21,6 @@
 if [ -f ~/.zshrc ]; then
 	. ~/.zshrc
 fi
-<<<<<<< HEAD
-unset ZDOTDIR # ensure ~/.zlogout runs as expected
-
-IN_COMMAND_EXECUTION="1"
-LAST_HISTORY_ID=0
-=======
->>>>>>> e18005f0
 
 # Shell integration was disabled by the shell, exit without warning assuming either the shell has
 # explicitly disabled shell integration as it's incompatible or it implements the protocol.
