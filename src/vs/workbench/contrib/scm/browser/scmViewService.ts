--- conflicted
+++ resolved
@@ -166,24 +166,6 @@
 	) {
 		this.menus = instantiationService.createInstance(SCMMenus);
 
-<<<<<<< HEAD
-		this._compareRepositories = (op1: ISCMRepository, op2: ISCMRepository): number => {
-			const name1 = getRepositoryName(workspaceContextService, op1);
-			const name2 = getRepositoryName(workspaceContextService, op2);
-
-			const nameComparison = compareFileNames(name1, name2);
-			if (nameComparison === 0 && op1.provider.rootUri && op2.provider.rootUri) {
-				return comparePaths(op1.provider.rootUri.fsPath, op2.provider.rootUri.fsPath);
-			}
-
-			return nameComparison;
-		};
-
-		scmService.onDidAddRepository(this.onDidAddRepository, this, this.disposables);
-		scmService.onDidRemoveRepository(this.onDidRemoveRepository, this, this.disposables);
-
-=======
->>>>>>> 57fd6d01
 		try {
 			this.previousState = JSON.parse(storageService.get('scm:view:visibleRepositories', StorageScope.WORKSPACE, ''));
 		} catch {
@@ -362,11 +344,6 @@
 		return nameComparison;
 	}
 
-<<<<<<< HEAD
-	private insertRepository(repositories: ISCMRepository[], repository: ISCMRepository): void {
-		const index = binarySearch(repositories, repository, this._compareRepositories);
-		repositories.splice(index < 0 ? ~index : index, 0, repository);
-=======
 	private getMaxSelectionIndex(): number {
 		return this._repositories.length === 0 ? -1 :
 			Math.max(...this._repositories.map(r => r.selectionIndex));
@@ -384,7 +361,6 @@
 			default:
 				return ISCMRepositorySortKey.DiscoveryTime;
 		}
->>>>>>> 57fd6d01
 	}
 
 	private insertRepositoryView(repositories: ISCMRepositoryView[], repositoryView: ISCMRepositoryView): void {
