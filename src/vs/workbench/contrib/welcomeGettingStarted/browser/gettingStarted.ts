/*---------------------------------------------------------------------------------------------
 *  Copyright (c) Microsoft Corporation. All rights reserved.
 *  Licensed under the MIT License. See License.txt in the project root for license information.
 *--------------------------------------------------------------------------------------------*/

import 'vs/css!./media/gettingStarted';
import { localize } from 'vs/nls';
import { IInstantiationService } from 'vs/platform/instantiation/common/instantiation';
import { IEditorSerializer, IEditorOpenContext } from 'vs/workbench/common/editor';
import { DisposableStore, toDisposable } from 'vs/base/common/lifecycle';
import { assertIsDefined } from 'vs/base/common/types';
import { $, addDisposableListener, append, clearNode, Dimension, reset } from 'vs/base/browser/dom';
import { ICommandService } from 'vs/platform/commands/common/commands';
import { IProductService } from 'vs/platform/product/common/productService';
import { hiddenEntriesConfigurationKey, IResolvedWalkthrough, IResolvedWalkthroughStep, IWalkthroughsService } from 'vs/workbench/contrib/welcomeGettingStarted/browser/gettingStartedService';
import { IThemeService, registerThemingParticipant, ThemeIcon } from 'vs/platform/theme/common/themeService';
import { welcomePageBackground, welcomePageProgressBackground, welcomePageProgressForeground, welcomePageTileBackground, welcomePageTileHoverBackground, welcomePageTileShadow } from 'vs/workbench/contrib/welcomeGettingStarted/browser/gettingStartedColors';
import { activeContrastBorder, buttonBackground, buttonForeground, buttonHoverBackground, contrastBorder, descriptionForeground, focusBorder, foreground, checkboxBackground, checkboxBorder, checkboxForeground, textLinkActiveForeground, textLinkForeground } from 'vs/platform/theme/common/colorRegistry';
import { IKeybindingService } from 'vs/platform/keybinding/common/keybinding';
import { firstSessionDateStorageKey, ITelemetryService, TelemetryLevel } from 'vs/platform/telemetry/common/telemetry';
import { DomScrollableElement } from 'vs/base/browser/ui/scrollbar/scrollableElement';
import { gettingStartedCheckedCodicon, gettingStartedUncheckedCodicon } from 'vs/workbench/contrib/welcomeGettingStarted/browser/gettingStartedIcons';
import { IOpenerService, matchesScheme } from 'vs/platform/opener/common/opener';
import { URI } from 'vs/base/common/uri';
import { EditorPane } from 'vs/workbench/browser/parts/editor/editorPane';
import { IStorageService, StorageScope, StorageTarget } from 'vs/platform/storage/common/storage';
import { CancellationToken } from 'vs/base/common/cancellation';
import { ConfigurationTarget, IConfigurationService } from 'vs/platform/configuration/common/configuration';
import { ContextKeyExpr, ContextKeyExpression, IContextKeyService, RawContextKey } from 'vs/platform/contextkey/common/contextkey';
import { IRecentFolder, IRecentlyOpened, IRecentWorkspace, isRecentFolder, isRecentWorkspace, IWorkspacesService } from 'vs/platform/workspaces/common/workspaces';
import { IWorkspaceContextService } from 'vs/platform/workspace/common/workspace';
import { onUnexpectedError } from 'vs/base/common/errors';
import { ILabelService } from 'vs/platform/label/common/label';
import { IWindowOpenable } from 'vs/platform/window/common/window';
import { splitName } from 'vs/base/common/labels';
import { IHostService } from 'vs/workbench/services/host/browser/host';
import { isMacintosh } from 'vs/base/common/platform';
import { Delayer, Throttler } from 'vs/base/common/async';
import { GettingStartedInput } from 'vs/workbench/contrib/welcomeGettingStarted/browser/gettingStartedInput';
import { GroupDirection, GroupsOrder, IEditorGroupsService } from 'vs/workbench/services/editor/common/editorGroupsService';
import { IQuickInputService } from 'vs/platform/quickinput/common/quickInput';
import { ILink, LinkedText } from 'vs/base/common/linkedText';
import { Button } from 'vs/base/browser/ui/button/button';
import { attachButtonStyler } from 'vs/platform/theme/common/styler';
import { Link } from 'vs/platform/opener/browser/link';
import { renderFormattedText } from 'vs/base/browser/formattedTextRenderer';
import { IWebviewService } from 'vs/workbench/contrib/webview/browser/webview';
import { ILanguageService } from 'vs/editor/common/languages/language';
import { IExtensionService } from 'vs/workbench/services/extensions/common/extensions';
import { generateUuid } from 'vs/base/common/uuid';
import { IFileService } from 'vs/platform/files/common/files';
import { parse } from 'vs/base/common/marshalling';
import { INotificationService } from 'vs/platform/notification/common/notification';
import { Schemas } from 'vs/base/common/network';
import { IEditorOptions } from 'vs/platform/editor/common/editor';
import { coalesce, equals, flatten } from 'vs/base/common/arrays';
import { ThemeSettings } from 'vs/workbench/services/themes/common/workbenchThemeService';
import { ACTIVITY_BAR_BADGE_BACKGROUND, ACTIVITY_BAR_BADGE_FOREGROUND } from 'vs/workbench/common/theme';
import { startEntries } from 'vs/workbench/contrib/welcomeGettingStarted/common/gettingStartedContent';
import { MarkdownRenderer } from 'vs/editor/contrib/markdownRenderer/browser/markdownRenderer';
import { GettingStartedIndexList } from './gettingStartedList';
import { StandardKeyboardEvent } from 'vs/base/browser/keyboardEvent';
import { KeyCode } from 'vs/base/common/keyCodes';
import { getTelemetryLevel } from 'vs/platform/telemetry/common/telemetryUtils';
import { WorkbenchStateContext } from 'vs/workbench/common/contextkeys';
import { OpenFolderViaWorkspaceAction } from 'vs/workbench/browser/actions/workspaceActions';
import { OpenRecentAction } from 'vs/workbench/browser/actions/windowActions';
import { Toggle } from 'vs/base/browser/ui/toggle/toggle';
import { Codicon } from 'vs/base/common/codicons';
import { restoreWalkthroughsConfigurationKey, RestoreWalkthroughsConfigurationValue } from 'vs/workbench/contrib/welcomeGettingStarted/browser/startupPage';
import { GettingStartedDetailsRenderer } from 'vs/workbench/contrib/welcomeGettingStarted/browser/gettingStartedDetailsRenderer';
import { IAccessibilityService } from 'vs/platform/accessibility/common/accessibility';

const SLIDE_TRANSITION_TIME_MS = 250;
const configurationKey = 'workbench.startupEditor';

export const allWalkthroughsHiddenContext = new RawContextKey('allWalkthroughsHidden', false);
export const inWelcomeContext = new RawContextKey('inWelcome', false);
export const embedderIdentifierContext = new RawContextKey<string | undefined>('embedderIdentifier', undefined);

export interface IWelcomePageStartEntry {
	id: string;
	title: string;
	description: string;
	command: string;
	order: number;
	icon: { type: 'icon'; icon: ThemeIcon };
	when: ContextKeyExpression;
}

const parsedStartEntries: IWelcomePageStartEntry[] = startEntries.map((e, i) => ({
	command: e.content.command,
	description: e.description,
	icon: { type: 'icon', icon: e.icon },
	id: e.id,
	order: i,
	title: e.title,
	when: ContextKeyExpr.deserialize(e.when) ?? ContextKeyExpr.true()
}));

type GettingStartedActionClassification = {
	command: { classification: 'PublicNonPersonalData'; purpose: 'FeatureInsight'; owner: 'JacksonKearl'; comment: 'Help understand what actions are most commonly taken on the getting started page' };
	argument: { classification: 'PublicNonPersonalData'; purpose: 'FeatureInsight'; owner: 'JacksonKearl'; comment: 'As above' };
};

type GettingStartedActionEvent = {
	command: string;
	argument: string | undefined;
};

type RecentEntry = (IRecentFolder | IRecentWorkspace) & { id: string };

const REDUCED_MOTION_KEY = 'workbench.welcomePage.preferReducedMotion';
export class GettingStartedPage extends EditorPane {

	public static readonly ID = 'gettingStartedPage';

	private editorInput!: GettingStartedInput;
	private inProgressScroll = Promise.resolve();

	private dispatchListeners: DisposableStore = new DisposableStore();
	private stepDisposables: DisposableStore = new DisposableStore();
	private detailsPageDisposables: DisposableStore = new DisposableStore();

	private gettingStartedCategories: IResolvedWalkthrough[];
	private currentWalkthrough: IResolvedWalkthrough | undefined;

	private categoriesPageScrollbar: DomScrollableElement | undefined;
	private detailsPageScrollbar: DomScrollableElement | undefined;

	private detailsScrollbar: DomScrollableElement | undefined;

	private buildSlideThrottle: Throttler = new Throttler();

	private container: HTMLElement;

	private contextService: IContextKeyService;

	private recentlyOpened: Promise<IRecentlyOpened>;
	private hasScrolledToFirstCategory = false;
	private recentlyOpenedList?: GettingStartedIndexList<RecentEntry>;
	private startList?: GettingStartedIndexList<IWelcomePageStartEntry>;
	private gettingStartedList?: GettingStartedIndexList<IResolvedWalkthrough>;

	private stepsSlide!: HTMLElement;
	private categoriesSlide!: HTMLElement;
	private stepsContent!: HTMLElement;
	private stepMediaComponent!: HTMLElement;

	private layoutMarkdown: (() => void) | undefined;

	private detailsRenderer: GettingStartedDetailsRenderer;

	private webviewID = generateUuid();
	private categoriesSlideDisposables: DisposableStore;

	constructor(
		@ICommandService private readonly commandService: ICommandService,
		@IProductService private readonly productService: IProductService,
		@IKeybindingService private readonly keybindingService: IKeybindingService,
		@IWalkthroughsService private readonly gettingStartedService: IWalkthroughsService,
		@IConfigurationService private readonly configurationService: IConfigurationService,
		@ITelemetryService telemetryService: ITelemetryService,
		@ILanguageService private readonly languageService: ILanguageService,
		@IFileService private readonly fileService: IFileService,
		@IOpenerService private readonly openerService: IOpenerService,
		@IThemeService themeService: IThemeService,
		@IStorageService private storageService: IStorageService,
		@IExtensionService private readonly extensionService: IExtensionService,
		@IInstantiationService private readonly instantiationService: IInstantiationService,
		@INotificationService private readonly notificationService: INotificationService,
		@IEditorGroupsService private readonly groupsService: IEditorGroupsService,
		@IContextKeyService contextService: IContextKeyService,
		@IQuickInputService private quickInputService: IQuickInputService,
		@IWorkspacesService workspacesService: IWorkspacesService,
		@ILabelService private readonly labelService: ILabelService,
		@IHostService private readonly hostService: IHostService,
		@IWebviewService private readonly webviewService: IWebviewService,
		@IWorkspaceContextService private readonly workspaceContextService: IWorkspaceContextService,
		@IAccessibilityService private readonly accessibilityService: IAccessibilityService,
	) {

		super(GettingStartedPage.ID, telemetryService, themeService, storageService);

		this.container = $('.gettingStartedContainer',
			{
				role: 'document',
				tabindex: 0,
				'aria-label': localize('welcomeAriaLabel', "Overview of how to get up to speed with your editor.")
			});
		this.stepMediaComponent = $('.getting-started-media');
		this.stepMediaComponent.id = generateUuid();

		this.categoriesSlideDisposables = this._register(new DisposableStore());

		this.detailsRenderer = new GettingStartedDetailsRenderer(this.fileService, this.notificationService, this.extensionService, this.languageService);

		this.contextService = this._register(contextService.createScoped(this.container));
		inWelcomeContext.bindTo(this.contextService).set(true);
		embedderIdentifierContext.bindTo(this.contextService).set(productService.embedderIdentifier);

		this.gettingStartedCategories = this.gettingStartedService.getWalkthroughs();
		this._register(this.dispatchListeners);
		this.buildSlideThrottle = new Throttler();

		const rerender = () => {
			this.gettingStartedCategories = this.gettingStartedService.getWalkthroughs();
			if (this.currentWalkthrough) {
				const existingSteps = this.currentWalkthrough.steps.map(step => step.id);
				const newCategory = this.gettingStartedCategories.find(category => this.currentWalkthrough?.id === category.id);
				if (newCategory) {
					const newSteps = newCategory.steps.map(step => step.id);
					if (!equals(newSteps, existingSteps)) {
						this.buildSlideThrottle.queue(() => this.buildCategoriesSlide());
					}
				}
			} else {
				this.buildSlideThrottle.queue(() => this.buildCategoriesSlide());
			}
		};

		this._register(this.gettingStartedService.onDidAddWalkthrough(rerender));
		this._register(this.gettingStartedService.onDidRemoveWalkthrough(rerender));

		this._register(this.gettingStartedService.onDidChangeWalkthrough(category => {
			const ourCategory = this.gettingStartedCategories.find(c => c.id === category.id);
			if (!ourCategory) { return; }

			ourCategory.title = category.title;
			ourCategory.description = category.description;

			this.container.querySelectorAll<HTMLDivElement>(`[x-category-title-for="${category.id}"]`).forEach(step => (step as HTMLDivElement).innerText = ourCategory.title);
			this.container.querySelectorAll<HTMLDivElement>(`[x-category-description-for="${category.id}"]`).forEach(step => (step as HTMLDivElement).innerText = ourCategory.description);
		}));

		this._register(this.gettingStartedService.onDidProgressStep(step => {
			const category = this.gettingStartedCategories.find(category => category.id === step.category);
			if (!category) { throw Error('Could not find category with ID: ' + step.category); }
			const ourStep = category.steps.find(_step => _step.id === step.id);
			if (!ourStep) {
				throw Error('Could not find step with ID: ' + step.id);
			}

			const stats = this.getWalkthroughCompletionStats(category);
			if (!ourStep.done && stats.stepsComplete === stats.stepsTotal - 1) {
				this.hideCategory(category.id);
			}

			this._register(this.configurationService.onDidChangeConfiguration(e => {
				if (e.affectsConfiguration(REDUCED_MOTION_KEY)) {
					this.container.classList.toggle('animatable', this.shouldAnimate());
				}
			}));
			ourStep.done = step.done;

			if (category.id === this.currentWalkthrough?.id) {
				const badgeelements = assertIsDefined(document.querySelectorAll(`[data-done-step-id="${step.id}"]`));
				badgeelements.forEach(badgeelement => {
					if (step.done) {
						badgeelement.parentElement?.setAttribute('aria-checked', 'true');
						badgeelement.classList.remove(...ThemeIcon.asClassNameArray(gettingStartedUncheckedCodicon));
						badgeelement.classList.add('complete', ...ThemeIcon.asClassNameArray(gettingStartedCheckedCodicon));
					}
					else {
						badgeelement.parentElement?.setAttribute('aria-checked', 'false');
						badgeelement.classList.remove('complete', ...ThemeIcon.asClassNameArray(gettingStartedCheckedCodicon));
						badgeelement.classList.add(...ThemeIcon.asClassNameArray(gettingStartedUncheckedCodicon));
					}
				});
			}
			this.updateCategoryProgress();
		}));

		this.recentlyOpened = workspacesService.getRecentlyOpened();
	}

	// remove when 'workbench.welcomePage.preferReducedMotion' deprecated
	private shouldAnimate() {
		if (this.configurationService.getValue(REDUCED_MOTION_KEY)) {
			return false;
		}
		if (this.accessibilityService.isMotionReduced()) {
			return false;
		}
		return true;
	}

	private getWalkthroughCompletionStats(walkthrough: IResolvedWalkthrough): { stepsComplete: number; stepsTotal: number } {
		const activeSteps = walkthrough.steps.filter(s => this.contextService.contextMatchesRules(s.when));
		return {
			stepsComplete: activeSteps.filter(s => s.done).length,
			stepsTotal: activeSteps.length,
		};
	}

	override async setInput(newInput: GettingStartedInput, options: IEditorOptions | undefined, context: IEditorOpenContext, token: CancellationToken) {
		this.container.classList.remove('animatable');
		this.editorInput = newInput;
		await super.setInput(newInput, options, context, token);
		await this.buildCategoriesSlide();
		if (this.shouldAnimate()) {
			setTimeout(() => this.container.classList.add('animatable'), 0);
		}
	}

	async makeCategoryVisibleWhenAvailable(categoryID: string, stepId?: string) {
		if (!this.gettingStartedCategories.some(c => c.id === categoryID)) {
			await this.gettingStartedService.installedExtensionsRegistered;
			this.gettingStartedCategories = this.gettingStartedService.getWalkthroughs();
		}

		const ourCategory = this.gettingStartedCategories.find(c => c.id === categoryID);
		if (!ourCategory) {
			throw Error('Could not find category with ID: ' + categoryID);
		}

		this.scrollToCategory(categoryID, stepId);
	}

	private registerDispatchListeners() {
		this.dispatchListeners.clear();

		this.container.querySelectorAll('[x-dispatch]').forEach(element => {
			const [command, argument] = (element.getAttribute('x-dispatch') ?? '').split(':');
			if (command) {
				this.dispatchListeners.add(addDisposableListener(element, 'click', (e) => {
					e.stopPropagation();
					this.runDispatchCommand(command, argument);
				}));
				this.dispatchListeners.add(addDisposableListener(element, 'keyup', (e) => {
					const keyboardEvent = new StandardKeyboardEvent(e);
					e.stopPropagation();
					switch (keyboardEvent.keyCode) {
						case KeyCode.Enter:
						case KeyCode.Space:
							this.runDispatchCommand(command, argument);
							return;
					}
				}));
			}
		});
	}

	private async runDispatchCommand(command: string, argument: string) {
		this.commandService.executeCommand('workbench.action.keepEditor');
		this.telemetryService.publicLog2<GettingStartedActionEvent, GettingStartedActionClassification>('gettingStarted.ActionExecuted', { command, argument });
		switch (command) {
			case 'scrollPrev': {
				this.scrollPrev();
				break;
			}
			case 'skip': {
				this.runSkip();
				break;
			}
			case 'showMoreRecents': {
				this.commandService.executeCommand(OpenRecentAction.ID);
				break;
			}
			case 'seeAllWalkthroughs': {
				await this.openWalkthroughSelector();
				break;
			}
			case 'openFolder': {
				if (this.contextService.contextMatchesRules(ContextKeyExpr.and(WorkbenchStateContext.isEqualTo('workspace')))) {
					this.commandService.executeCommand(OpenFolderViaWorkspaceAction.ID);
				} else {
					this.commandService.executeCommand(isMacintosh ? 'workbench.action.files.openFileFolder' : 'workbench.action.files.openFolder');
				}
				break;
			}
			case 'selectCategory': {
				const selectedCategory = this.gettingStartedCategories.find(category => category.id === argument);
				if (!selectedCategory) { throw Error('Could not find category with ID ' + argument); }

				this.gettingStartedService.markWalkthroughOpened(argument);
				this.gettingStartedList?.setEntries(this.gettingStartedService.getWalkthroughs());
				this.scrollToCategory(argument);
				break;
			}
			case 'selectStartEntry': {
				const selected = startEntries.find(e => e.id === argument);
				if (selected) {
					this.runStepCommand(selected.content.command);
				} else {
					throw Error('could not find start entry with id: ' + argument);
				}
				break;
			}
			case 'hideCategory': {
				this.hideCategory(argument);
				break;
			}
			// Use selectTask over selectStep to keep telemetry consistant:https://github.com/microsoft/vscode/issues/122256
			case 'selectTask': {
				this.selectStep(argument);
				break;
			}
			case 'toggleStepCompletion': {
				this.toggleStepCompletion(argument);
				break;
			}
			case 'allDone': {
				this.markAllStepsComplete();
				break;
			}
			case 'nextSection': {
				const next = this.currentWalkthrough?.next;
				if (next) {
					this.scrollToCategory(next);
				} else {
					console.error('Error scrolling to next section of', this.currentWalkthrough);
				}
				break;
			}
			default: {
				console.error('Dispatch to', command, argument, 'not defined');
				break;
			}
		}
	}

	private hideCategory(categoryId: string) {
		const selectedCategory = this.gettingStartedCategories.find(category => category.id === categoryId);
		if (!selectedCategory) { throw Error('Could not find category with ID ' + categoryId); }
		this.setHiddenCategories([...this.getHiddenCategories().add(categoryId)]);
		this.gettingStartedList?.rerender();
	}

	private markAllStepsComplete() {
		if (this.currentWalkthrough) {
			this.currentWalkthrough?.steps.forEach(step => {
				if (!step.done) {
					this.gettingStartedService.progressStep(step.id);
				}
			});
			this.hideCategory(this.currentWalkthrough?.id);
			this.scrollPrev();
		} else {
			throw Error('No walkthrough opened');
		}
	}

	private toggleStepCompletion(argument: string) {
		const stepToggle = assertIsDefined(this.currentWalkthrough?.steps.find(step => step.id === argument));
		if (stepToggle.done) {
			this.gettingStartedService.deprogressStep(argument);
		} else {
			this.gettingStartedService.progressStep(argument);
		}
	}

	private async openWalkthroughSelector() {
		const selection = await this.quickInputService.pick(this.gettingStartedCategories
			.filter(c => this.contextService.contextMatchesRules(c.when))
			.map(x => ({
				id: x.id,
				label: x.title,
				detail: x.description,
				description: x.source,
			})), { canPickMany: false, matchOnDescription: true, matchOnDetail: true, title: localize('pickWalkthroughs', "Open Walkthrough...") });
		if (selection) {
			this.runDispatchCommand('selectCategory', selection.id);
		}
	}

<<<<<<< HEAD
	private svgCache = new ResourceMap<Promise<string>>();
	private readAndCacheSVGFile(path: URI): Promise<string> {
		if (!this.svgCache.has(path)) {
			this.svgCache.set(path, (async () => {
				try {
					const bytes = await this.fileService.readFile(path);
					return bytes.value.toString();
				} catch (e) {
					this.notificationService.error('Error reading svg document at `' + path + '`: ' + e);
					return '';
				}
			})());
		}
		return assertIsDefined(this.svgCache.get(path));
	}

	private mdCache = new ResourceMap<Promise<string>>();
	private async readAndCacheStepMarkdown(path: URI, base: URI): Promise<string> {

		const transformUri = (src: string) => {
			const path = joinPath(base, src);
			return asWebviewUri(path).toString();
		};
		const transformUris = (content: string): string => content
			.replace(/src="([^"]*)"/g, (_, src: string) => {
				if (src.startsWith('https://')) { return `src="${src}"`; }
				return `src="${transformUri(src)}"`;
			})
			.replace(/!\[([^\]]*)\]\(([^)]*)\)/g, (_, title: string, src: string) => {
				if (src.startsWith('https://')) { return `![${title}](${src})`; }
				return `![${title}](${transformUri(src)})`;
			});

		if (!this.mdCache.has(path)) {
			this.mdCache.set(path, (async () => {
				try {
					const moduleId = JSON.parse(path.query).moduleId;
					if (moduleId) {
						return new Promise<string>(resolve => {
							require([moduleId], content => {
								const markdown = content.default();
								resolve(renderMarkdownDocument(transformUris(markdown), this.extensionService, this.languageService, true, true));
							});
						});
					}
				} catch { }
				try {
					const localizedPath = path.with({ path: path.path.replace(/\.md$/, `.nls.${locale}.md`) });

					const generalizedLocale = locale?.replace(/-.*$/, '');
					const generalizedLocalizedPath = path.with({ path: path.path.replace(/\.md$/, `.nls.${generalizedLocale}.md`) });

					const fileExists = (file: URI) => this.fileService
						.stat(file)
						.then((stat) => !!stat.size) // Double check the file actually has content for fileSystemProviders that fake `stat`. #131809
						.catch(() => false);

					const [localizedFileExists, generalizedLocalizedFileExists] = await Promise.all([
						fileExists(localizedPath),
						fileExists(generalizedLocalizedPath),
					]);

					const bytes = await this.fileService.readFile(
						localizedFileExists
							? localizedPath
							: generalizedLocalizedFileExists
								? generalizedLocalizedPath
								: path);

					const markdown = bytes.value.toString();
					return renderMarkdownDocument(transformUris(markdown), this.extensionService, this.languageService, true, true);
				} catch (e) {
					this.notificationService.error('Error reading markdown document at `' + path + '`: ' + e);
					return '';
				}
			})());
		}
		return assertIsDefined(this.mdCache.get(path));
	}

=======
>>>>>>> e18005f0
	private getHiddenCategories(): Set<string> {
		return new Set(JSON.parse(this.storageService.get(hiddenEntriesConfigurationKey, StorageScope.GLOBAL, '[]')));
	}

	private setHiddenCategories(hidden: string[]) {
		this.storageService.store(
			hiddenEntriesConfigurationKey,
			JSON.stringify(hidden),
			StorageScope.GLOBAL,
			StorageTarget.USER);
	}

	private currentMediaComponent: string | undefined = undefined;
	private async buildMediaComponent(stepId: string) {
		if (!this.currentWalkthrough) {
			throw Error('no walkthrough selected');
		}
		const stepToExpand = assertIsDefined(this.currentWalkthrough.steps.find(step => step.id === stepId));

		if (this.currentMediaComponent === stepId) { return; }
		this.currentMediaComponent = stepId;

		this.stepDisposables.clear();

		this.stepDisposables.add({
			dispose: () => {
				clearNode(this.stepMediaComponent);
				this.currentMediaComponent = undefined;
			}
		});

		if (stepToExpand.media.type === 'image') {

			this.stepsContent.classList.add('image');
			this.stepsContent.classList.remove('markdown');

			const media = stepToExpand.media;
			const mediaElement = $<HTMLImageElement>('img');
			this.stepMediaComponent.appendChild(mediaElement);
			mediaElement.setAttribute('alt', media.altText);
			this.updateMediaSourceForColorMode(mediaElement, media.path);

			this.stepDisposables.add(addDisposableListener(this.stepMediaComponent, 'click', () => {
				const hrefs = flatten(stepToExpand.description.map(lt => lt.nodes.filter((node): node is ILink => typeof node !== 'string').map(node => node.href)));
				if (hrefs.length === 1) {
					const href = hrefs[0];
					if (href.startsWith('http')) {
						this.telemetryService.publicLog2<GettingStartedActionEvent, GettingStartedActionClassification>('gettingStarted.ActionExecuted', { command: 'runStepAction', argument: href });
						this.openerService.open(href);
					}
				}
			}));

			this.stepDisposables.add(this.themeService.onDidColorThemeChange(() => this.updateMediaSourceForColorMode(mediaElement, media.path)));

		}
		else if (stepToExpand.media.type === 'svg') {
			this.stepsContent.classList.add('image');
			this.stepsContent.classList.remove('markdown');

			const media = stepToExpand.media;
			const webview = this.stepDisposables.add(this.webviewService.createWebviewElement(this.webviewID, {}, {}, undefined));
			webview.mountTo(this.stepMediaComponent);

			webview.html = await this.detailsRenderer.renderSVG(media.path);

			let isDisposed = false;
			this.stepDisposables.add(toDisposable(() => { isDisposed = true; }));

			this.stepDisposables.add(this.themeService.onDidColorThemeChange(async () => {
				// Render again since color vars change
				const body = await this.detailsRenderer.renderSVG(media.path);
				if (!isDisposed) { // Make sure we weren't disposed of in the meantime
					webview.html = body;
				}
			}));

			this.stepDisposables.add(addDisposableListener(this.stepMediaComponent, 'click', () => {
				const hrefs = flatten(stepToExpand.description.map(lt => lt.nodes.filter((node): node is ILink => typeof node !== 'string').map(node => node.href)));
				if (hrefs.length === 1) {
					const href = hrefs[0];
					if (href.startsWith('http')) {
						this.telemetryService.publicLog2<GettingStartedActionEvent, GettingStartedActionClassification>('gettingStarted.ActionExecuted', { command: 'runStepAction', argument: href });
						this.openerService.open(href);
					}
				}
			}));

			this.stepDisposables.add(webview.onDidClickLink(link => {
				if (matchesScheme(link, Schemas.https) || matchesScheme(link, Schemas.http) || (matchesScheme(link, Schemas.command))) {
					this.openerService.open(link, { allowCommands: true });
				}
			}));

		}
		else if (stepToExpand.media.type === 'markdown') {

			this.stepsContent.classList.remove('image');
			this.stepsContent.classList.add('markdown');

			const media = stepToExpand.media;

			const webview = this.stepDisposables.add(this.webviewService.createWebviewElement(this.webviewID, {}, { localResourceRoots: [media.root], allowScripts: true }, undefined));
			webview.mountTo(this.stepMediaComponent);

			const rawHTML = await this.detailsRenderer.renderMarkdown(media.path, media.base);
			webview.html = rawHTML;

			const serializedContextKeyExprs = rawHTML.match(/checked-on=\"([^'][^"]*)\"/g)?.map(attr => attr.slice('checked-on="'.length, -1)
				.replace(/&#39;/g, '\'')
				.replace(/&amp;/g, '&'));

			const postTrueKeysMessage = () => {
				const enabledContextKeys = serializedContextKeyExprs?.filter(expr => this.contextService.contextMatchesRules(ContextKeyExpr.deserialize(expr)));
				if (enabledContextKeys) {
					webview.postMessage({
						enabledContextKeys
					});
				}
			};

			if (serializedContextKeyExprs) {
				const contextKeyExprs = coalesce(serializedContextKeyExprs.map(expr => ContextKeyExpr.deserialize(expr)));
				const watchingKeys = new Set(flatten(contextKeyExprs.map(expr => expr.keys())));

				this.stepDisposables.add(this.contextService.onDidChangeContext(e => {
					if (e.affectsSome(watchingKeys)) { postTrueKeysMessage(); }
				}));
			}

			let isDisposed = false;
			this.stepDisposables.add(toDisposable(() => { isDisposed = true; }));

			this.stepDisposables.add(webview.onDidClickLink(link => {
				if (matchesScheme(link, Schemas.https) || matchesScheme(link, Schemas.http) || (matchesScheme(link, Schemas.command))) {
					this.openerService.open(link, { allowCommands: true });
				}
			}));

			this.stepDisposables.add(this.themeService.onDidColorThemeChange(async () => {
				// Render again since syntax highlighting of code blocks may have changed
				const body = await this.detailsRenderer.renderMarkdown(media.path, media.base);
				if (!isDisposed) { // Make sure we weren't disposed of in the meantime
					webview.html = body;
					postTrueKeysMessage();
				}
			}));

			const layoutDelayer = new Delayer(50);

			this.layoutMarkdown = () => {
				layoutDelayer.trigger(() => {
					webview.postMessage({ layoutMeNow: true });
				});
			};

			this.stepDisposables.add(layoutDelayer);
			this.stepDisposables.add({ dispose: () => this.layoutMarkdown = undefined });

			postTrueKeysMessage();

			this.stepDisposables.add(webview.onMessage(e => {
				const message: string = e.message as string;
				if (message.startsWith('command:')) {
					this.openerService.open(message, { allowCommands: true });
				} else if (message.startsWith('setTheme:')) {
					this.configurationService.updateValue(ThemeSettings.COLOR_THEME, message.slice('setTheme:'.length), ConfigurationTarget.USER);
				} else {
					console.error('Unexpected message', message);
				}
			}));
		}
	}

	async selectStepLoose(id: string) {
		const toSelect = this.editorInput.selectedCategory + '#' + id;
		this.selectStep(toSelect);
	}

	private async selectStep(id: string | undefined, delayFocus = true, forceRebuild = false) {
		if (id && this.editorInput.selectedStep === id && !forceRebuild) { return; }

		if (id) {
			let stepElement = this.container.querySelector<HTMLDivElement>(`[data-step-id="${id}"]`);
			if (!stepElement) {
				// Selected an element that is not in-context, just fallback to whatever.
				stepElement = this.container.querySelector<HTMLDivElement>(`[data-step-id]`);
				if (!stepElement) {
					// No steps around... just ignore.
					return;
				}
				id = assertIsDefined(stepElement.getAttribute('data-step-id'));
			}
			stepElement.parentElement?.querySelectorAll<HTMLElement>('.expanded').forEach(node => {
				if (node.getAttribute('data-step-id') !== id) {
					node.classList.remove('expanded');
					node.setAttribute('aria-expanded', 'false');
				}
			});
			setTimeout(() => (stepElement as HTMLElement).focus(), delayFocus && this.shouldAnimate() ? SLIDE_TRANSITION_TIME_MS : 0);

			this.editorInput.selectedStep = id;

			stepElement.classList.add('expanded');
			stepElement.setAttribute('aria-expanded', 'true');
			this.buildMediaComponent(id);
			this.gettingStartedService.progressByEvent('stepSelected:' + id);
		} else {
			this.editorInput.selectedStep = undefined;
		}

		this.detailsPageScrollbar?.scanDomNode();
		this.detailsScrollbar?.scanDomNode();
	}

	private updateMediaSourceForColorMode(element: HTMLImageElement, sources: { hcDark: URI; hcLight: URI; dark: URI; light: URI }) {
		const themeType = this.themeService.getColorTheme().type;
		const src = sources[themeType].toString(true).replace(/ /g, '%20');
		element.srcset = src.toLowerCase().endsWith('.svg') ? src : (src + ' 1.5x');
	}

<<<<<<< HEAD
	private async renderSVG(path: URI): Promise<string> {
		const content = await this.readAndCacheSVGFile(path);
		const nonce = generateUuid();
		const colorMap = TokenizationRegistry.getColorMap();

		const css = colorMap ? generateTokensCSSForColorMap(colorMap) : '';
		return `<!DOCTYPE html>
		<html>
			<head>
				<meta http-equiv="Content-type" content="text/html;charset=UTF-8">
				<meta http-equiv="Content-Security-Policy" content="default-src 'none'; img-src data:; style-src 'nonce-${nonce}';">
				<style nonce="${nonce}">
					${DEFAULT_MARKDOWN_STYLES}
					${css}
					svg {
						position: fixed;
						height: 100%;
						width: 80%;
						left: 50%;
						top: 50%;
						max-width: 530px;
						min-width: 350px;
						transform: translate(-50%,-50%);
					}
				</style>
			</head>
			<body>
				${content}
			</body>
		</html>`;
	}

	private async renderMarkdown(path: URI, base: URI): Promise<string> {
		const content = await this.readAndCacheStepMarkdown(path, base);
		const nonce = generateUuid();
		const colorMap = TokenizationRegistry.getColorMap();

		const css = colorMap ? generateTokensCSSForColorMap(colorMap) : '';

		const inDev = document.location.protocol === 'http:';
		const imgSrcCsp = inDev ? 'img-src https: data: http:' : 'img-src https: data:';

		return `<!DOCTYPE html>
		<html>
			<head>
				<meta http-equiv="Content-type" content="text/html;charset=UTF-8">
				<meta http-equiv="Content-Security-Policy" content="default-src 'none'; ${imgSrcCsp}; media-src https:; script-src 'nonce-${nonce}'; style-src 'nonce-${nonce}';">
				<style nonce="${nonce}">
					${DEFAULT_MARKDOWN_STYLES}
					${css}
					body > img {
						align-self: flex-start;
					}
					body > img[centered] {
						align-self: center;
					}
					body {
						display: flex;
						flex-direction: column;
						padding: 0;
						height: inherit;
					}
					checklist {
						display: flex;
						flex-wrap: wrap;
						justify-content: space-around;
					}
					checkbox {
						display: flex;
						flex-direction: column;
						align-items: center;
						margin: 5px;
						cursor: pointer;
					}
					checkbox.checked > img {
						box-sizing: border-box;
						margin-bottom: 4px;
					}
					checkbox.checked > img {
						outline: 2px solid var(--vscode-focusBorder);
						outline-offset: 2px;
					}
					blockquote > p:first-child {
						margin-top: 0;
					}
					body > * {
						margin-block-end: 0.25em;
						margin-block-start: 0.25em;
					}
					vertically-centered {
						padding-top: 5px;
						padding-bottom: 5px;
					}
					html {
						height: 100%;
						padding-right: 32px;
					}
					h1 {
						font-size: 19.5px;
					}
					h2 {
						font-size: 18.5px;
					}
				</style>
			</head>
			<body>
				<vertically-centered>
					${content}
				</vertically-centered>
			</body>
			<script nonce="${nonce}">
				const vscode = acquireVsCodeApi();
				document.querySelectorAll('[when-checked]').forEach(el => {
					el.addEventListener('click', () => {
						vscode.postMessage(el.getAttribute('when-checked'));
					});
				});

				let ongoingLayout = undefined;
				const doLayout = () => {
					document.querySelectorAll('vertically-centered').forEach(element => {
						element.style.marginTop = Math.max((document.body.clientHeight - element.scrollHeight) * 3/10, 0) + 'px';
					});
					ongoingLayout = undefined;
				};

				const layout = () => {
					if (ongoingLayout) {
						clearTimeout(ongoingLayout);
					}
					ongoingLayout = setTimeout(doLayout, 0);
				};

				layout();

				document.querySelectorAll('img').forEach(element => {
					element.onload = layout;
				})

				window.addEventListener('message', event => {
					if (event.data.layoutMeNow) {
						layout();
					}
					if (event.data.enabledContextKeys) {
						document.querySelectorAll('.checked').forEach(element => element.classList.remove('checked'))
						for (const key of event.data.enabledContextKeys) {
							document.querySelectorAll('[checked-on="' + key + '"]').forEach(element => element.classList.add('checked'))
						}
					}
				});
		</script>
		</html>`;
	}

=======
>>>>>>> e18005f0
	createEditor(parent: HTMLElement) {
		if (this.detailsPageScrollbar) { this.detailsPageScrollbar.dispose(); }
		if (this.categoriesPageScrollbar) { this.categoriesPageScrollbar.dispose(); }

		this.categoriesSlide = $('.gettingStartedSlideCategories.gettingStartedSlide');

		const prevButton = $('button.prev-button.button-link', { 'x-dispatch': 'scrollPrev' }, $('span.scroll-button.codicon.codicon-chevron-left'), $('span.moreText', {}, localize('getStarted', "Get Started")));
		this.stepsSlide = $('.gettingStartedSlideDetails.gettingStartedSlide', {}, prevButton);

		this.stepsContent = $('.gettingStartedDetailsContent', {});

		this.detailsPageScrollbar = this._register(new DomScrollableElement(this.stepsContent, { className: 'full-height-scrollable' }));
		this.categoriesPageScrollbar = this._register(new DomScrollableElement(this.categoriesSlide, { className: 'full-height-scrollable categoriesScrollbar' }));

		this.stepsSlide.appendChild(this.detailsPageScrollbar.getDomNode());

		const gettingStartedPage = $('.gettingStarted', {}, this.categoriesPageScrollbar.getDomNode(), this.stepsSlide);
		this.container.appendChild(gettingStartedPage);

		this.categoriesPageScrollbar.scanDomNode();
		this.detailsPageScrollbar.scanDomNode();


		parent.appendChild(this.container);
	}

	private async buildCategoriesSlide() {
		this.categoriesSlideDisposables.clear();
		const showOnStartupCheckbox = new Toggle({
			icon: Codicon.check,
			actionClassName: 'getting-started-checkbox',
			isChecked: this.configurationService.getValue(configurationKey) === 'welcomePage',
			title: localize('checkboxTitle', "When checked, this page will be shown on startup."),
		});
		showOnStartupCheckbox.domNode.id = 'showOnStartup';
		const showOnStartupLabel = $('label.caption', { for: 'showOnStartup' }, localize('welcomePage.showOnStartup', "Show welcome page on startup"));
		const onShowOnStartupChanged = () => {
			if (showOnStartupCheckbox.checked) {
				this.telemetryService.publicLog2<GettingStartedActionEvent, GettingStartedActionClassification>('gettingStarted.ActionExecuted', { command: 'showOnStartupChecked', argument: undefined });
				this.configurationService.updateValue(configurationKey, 'welcomePage');
			} else {
				this.telemetryService.publicLog2<GettingStartedActionEvent, GettingStartedActionClassification>('gettingStarted.ActionExecuted', { command: 'showOnStartupUnchecked', argument: undefined });
				this.configurationService.updateValue(configurationKey, 'none');
			}
		};
		this.categoriesSlideDisposables.add(showOnStartupCheckbox);
		this.categoriesSlideDisposables.add(showOnStartupCheckbox.onChange(() => {
			onShowOnStartupChanged();
		}));
		this.categoriesSlideDisposables.add(addDisposableListener(showOnStartupLabel, 'click', () => {
			showOnStartupCheckbox.checked = !showOnStartupCheckbox.checked;
			onShowOnStartupChanged();
		}));

		const header = $('.header', {},
			$('h1.product-name.caption', {}, this.productService.nameLong),
			$('p.subtitle.description', {}, localize({ key: 'gettingStarted.editingEvolved', comment: ['Shown as subtitle on the Welcome page.'] }, "Editing evolved"))
		);


		const leftColumn = $('.categories-column.categories-column-left', {},);
		const rightColumn = $('.categories-column.categories-column-right', {},);

		const startList = this.buildStartList();
		const recentList = this.buildRecentlyOpenedList();
		const gettingStartedList = this.buildGettingStartedWalkthroughsList();

		const footer = $('.footer', {},
			$('p.showOnStartup', {},
				showOnStartupCheckbox.domNode,
				showOnStartupLabel,
			));

		const layoutLists = () => {
			if (gettingStartedList.itemCount) {
				this.container.classList.remove('noWalkthroughs');
				reset(leftColumn, startList.getDomElement(), recentList.getDomElement());
				reset(rightColumn, gettingStartedList.getDomElement());
				recentList.setLimit(5);
			}
			else {
				this.container.classList.add('noWalkthroughs');
				reset(leftColumn, startList.getDomElement());
				reset(rightColumn, recentList.getDomElement());
				recentList.setLimit(10);
			}
			setTimeout(() => this.categoriesPageScrollbar?.scanDomNode(), 50);
		};

		gettingStartedList.onDidChange(layoutLists);
		layoutLists();

		reset(this.categoriesSlide, $('.gettingStartedCategoriesContainer', {}, header, leftColumn, rightColumn, footer,));
		this.categoriesPageScrollbar?.scanDomNode();

		this.updateCategoryProgress();
		this.registerDispatchListeners();

		if (this.editorInput.selectedCategory) {
			this.currentWalkthrough = this.gettingStartedCategories.find(category => category.id === this.editorInput.selectedCategory);

			if (!this.currentWalkthrough) {
				this.container.classList.add('loading');
				await this.gettingStartedService.installedExtensionsRegistered;
				this.container.classList.remove('loading');
				this.gettingStartedCategories = this.gettingStartedService.getWalkthroughs();
			}

			this.currentWalkthrough = this.gettingStartedCategories.find(category => category.id === this.editorInput.selectedCategory);
			if (!this.currentWalkthrough) {
				console.error('Could not restore to category ' + this.editorInput.selectedCategory + ' as it was not found');
				this.editorInput.selectedCategory = undefined;
				this.editorInput.selectedStep = undefined;
			} else {
				this.buildCategorySlide(this.editorInput.selectedCategory, this.editorInput.selectedStep);
				this.setSlide('details');
				return;
			}
		}

		const someStepsComplete = this.gettingStartedCategories.some(category => category.steps.find(s => s.done));
		if (this.editorInput.showTelemetryNotice && this.productService.openToWelcomeMainPage) {
			const telemetryNotice = $('p.telemetry-notice');
			this.buildTelemetryFooter(telemetryNotice);
			footer.appendChild(telemetryNotice);
		} else if (!this.productService.openToWelcomeMainPage && !someStepsComplete && !this.hasScrolledToFirstCategory) {
			const firstSessionDateString = this.storageService.get(firstSessionDateStorageKey, StorageScope.GLOBAL) || new Date().toUTCString();
			const daysSinceFirstSession = ((+new Date()) - (+new Date(firstSessionDateString))) / 1000 / 60 / 60 / 24;
			const fistContentBehaviour = daysSinceFirstSession < 1 ? 'openToFirstCategory' : 'index';

			if (fistContentBehaviour === 'openToFirstCategory') {
				const first = this.gettingStartedCategories.filter(c => !c.when || this.contextService.contextMatchesRules(c.when))[0];
				this.hasScrolledToFirstCategory = true;
				if (first) {
					this.currentWalkthrough = first;
					this.editorInput.selectedCategory = this.currentWalkthrough?.id;
					this.buildCategorySlide(this.editorInput.selectedCategory, undefined);
					this.setSlide('details');
					return;
				}
			}
		}

		this.setSlide('categories');
	}

	private buildRecentlyOpenedList(): GettingStartedIndexList<RecentEntry> {
		const renderRecent = (recent: RecentEntry) => {
			let fullPath: string;
			let windowOpenable: IWindowOpenable;
			if (isRecentFolder(recent)) {
				windowOpenable = { folderUri: recent.folderUri };
				fullPath = recent.label || this.labelService.getWorkspaceLabel(recent.folderUri, { verbose: true });
			} else {
				fullPath = recent.label || this.labelService.getWorkspaceLabel(recent.workspace, { verbose: true });
				windowOpenable = { workspaceUri: recent.workspace.configPath };
			}

			const { name, parentPath } = splitName(fullPath);

			const li = $('li');
			const link = $('button.button-link');

			link.innerText = name;
			link.title = fullPath;
			link.setAttribute('aria-label', localize('welcomePage.openFolderWithPath', "Open folder {0} with path {1}", name, parentPath));
			link.addEventListener('click', e => {
				this.telemetryService.publicLog2<GettingStartedActionEvent, GettingStartedActionClassification>('gettingStarted.ActionExecuted', { command: 'openRecent', argument: undefined });
				this.hostService.openWindow([windowOpenable], {
					forceNewWindow: e.ctrlKey || e.metaKey,
					remoteAuthority: recent.remoteAuthority || null // local window if remoteAuthority is not set or can not be deducted from the openable
				});
				e.preventDefault();
				e.stopPropagation();
			});
			li.appendChild(link);

			const span = $('span');
			span.classList.add('path');
			span.classList.add('detail');
			span.innerText = parentPath;
			span.title = fullPath;
			li.appendChild(span);

			return li;
		};

		if (this.recentlyOpenedList) { this.recentlyOpenedList.dispose(); }

		const recentlyOpenedList = this.recentlyOpenedList = new GettingStartedIndexList(
			{
				title: localize('recent', "Recent"),
				klass: 'recently-opened',
				limit: 5,
				empty: $('.empty-recent', {},
					localize('noRecents', "You have no recent folders,"),
					$('button.button-link', { 'x-dispatch': 'openFolder' }, localize('openFolder', "open a folder")),
					localize('toStart', "to start.")),

				more: $('.more', {},
					$('button.button-link',
						{
							'x-dispatch': 'showMoreRecents',
							title: localize('show more recents', "Show All Recent Folders {0}", this.getKeybindingLabel(OpenRecentAction.ID))
						}, 'More...')),
				renderElement: renderRecent,
				contextService: this.contextService
			});

		recentlyOpenedList.onDidChange(() => this.registerDispatchListeners());

		this.recentlyOpened.then(({ workspaces }) => {
			// Filter out the current workspace
			const workspacesWithID = workspaces
				.filter(recent => !this.workspaceContextService.isCurrentWorkspace(isRecentWorkspace(recent) ? recent.workspace : recent.folderUri))
				.map(recent => ({ ...recent, id: isRecentWorkspace(recent) ? recent.workspace.id : recent.folderUri.toString() }));

			const updateEntries = () => {
				recentlyOpenedList.setEntries(workspacesWithID);
			};

			updateEntries();

			recentlyOpenedList.register(this.labelService.onDidChangeFormatters(() => updateEntries()));
		}).catch(onUnexpectedError);

		return recentlyOpenedList;
	}

	private buildStartList(): GettingStartedIndexList<IWelcomePageStartEntry> {
		const renderStartEntry = (entry: IWelcomePageStartEntry): HTMLElement =>
			$('li',
				{}, $('button.button-link',
					{
						'x-dispatch': 'selectStartEntry:' + entry.id,
						title: entry.description + ' ' + this.getKeybindingLabel(entry.command),
					},
					this.iconWidgetFor(entry),
					$('span', {}, entry.title)));

		if (this.startList) { this.startList.dispose(); }

		const startList = this.startList = new GettingStartedIndexList(
			{
				title: localize('start', "Start"),
				klass: 'start-container',
				limit: 10,
				renderElement: renderStartEntry,
				rankElement: e => -e.order,
				contextService: this.contextService
			});

		startList.setEntries(parsedStartEntries);
		startList.onDidChange(() => this.registerDispatchListeners());
		return startList;
	}

	private buildGettingStartedWalkthroughsList(): GettingStartedIndexList<IResolvedWalkthrough> {

		const renderGetttingStaredWalkthrough = (category: IResolvedWalkthrough): HTMLElement => {

			const renderNewBadge = (category.newItems || category.newEntry) && !category.isFeatured;
			const newBadge = $('.new-badge', {});
			if (category.newEntry) {
				reset(newBadge, $('.new-category', {}, localize('new', "New")));
			} else if (category.newItems) {
				reset(newBadge, $('.new-items', {}, localize({ key: 'newItems', comment: ['Shown when a list of items has changed based on an update from a remote source'] }, "Updated")));
			}

			const featuredBadge = $('.featured-badge', {});
			const descriptionContent = $('.description-content', {},);

			if (category.isFeatured) {
				reset(featuredBadge, $('.featured', {}, $('span.featured-icon.codicon.codicon-star-empty')));
				reset(descriptionContent, category.description);
			}

			return $('button.getting-started-category' + (category.isFeatured ? '.featured' : ''),
				{
					'x-dispatch': 'selectCategory:' + category.id,
					'title': category.description
				},
				featuredBadge,
				$('.main-content', {},
					this.iconWidgetFor(category),
					$('h3.category-title.max-lines-3', { 'x-category-title-for': category.id }, category.title,),
					renderNewBadge ? newBadge : $('.no-badge'),
					$('a.codicon.codicon-close.hide-category-button', {
						'tabindex': 0,
						'x-dispatch': 'hideCategory:' + category.id,
						'title': localize('close', "Hide"),
					}),
				),
				descriptionContent,
				$('.category-progress', { 'x-data-category-id': category.id, },
					$('.progress-bar-outer', { 'role': 'progressbar' },
						$('.progress-bar-inner'))));
		};

		if (this.gettingStartedList) { this.gettingStartedList.dispose(); }

		const rankWalkthrough = (e: IResolvedWalkthrough) => {
			let rank: number | null = e.order;

			if (e.isFeatured) { rank += 7; }
			if (e.newEntry) { rank += 3; }
			if (e.newItems) { rank += 2; }
			if (e.recencyBonus) { rank += 4 * e.recencyBonus; }

			if (this.getHiddenCategories().has(e.id)) { rank = null; }
			return rank;
		};

		const gettingStartedList = this.gettingStartedList = new GettingStartedIndexList(
			{
				title: localize('walkthroughs', "Walkthroughs"),
				klass: 'getting-started',
				limit: 5,
				footer: $('span.button-link.see-all-walkthroughs', { 'x-dispatch': 'seeAllWalkthroughs', 'tabindex': 0 }, localize('showAll', "More...")),
				renderElement: renderGetttingStaredWalkthrough,
				rankElement: rankWalkthrough,
				contextService: this.contextService,
			});

		gettingStartedList.onDidChange(() => {
			const hidden = this.getHiddenCategories();
			const someWalkthroughsHidden = hidden.size || gettingStartedList.itemCount < this.gettingStartedCategories.filter(c => this.contextService.contextMatchesRules(c.when)).length;
			this.container.classList.toggle('someWalkthroughsHidden', !!someWalkthroughsHidden);
			this.registerDispatchListeners();
			allWalkthroughsHiddenContext.bindTo(this.contextService).set(gettingStartedList.itemCount === 0);
			this.updateCategoryProgress();
		});

		gettingStartedList.setEntries(this.gettingStartedCategories);
		allWalkthroughsHiddenContext.bindTo(this.contextService).set(gettingStartedList.itemCount === 0);


		return gettingStartedList;
	}

	layout(size: Dimension) {
		this.detailsScrollbar?.scanDomNode();

		this.categoriesPageScrollbar?.scanDomNode();
		this.detailsPageScrollbar?.scanDomNode();

		this.startList?.layout(size);
		this.gettingStartedList?.layout(size);
		this.recentlyOpenedList?.layout(size);

		this.layoutMarkdown?.();

		this.container.classList[size.height <= 600 ? 'add' : 'remove']('height-constrained');
		this.container.classList[size.width <= 400 ? 'add' : 'remove']('width-constrained');
		this.container.classList[size.width <= 800 ? 'add' : 'remove']('width-semi-constrained');
	}

	private updateCategoryProgress() {
		document.querySelectorAll('.category-progress').forEach(element => {
			const categoryID = element.getAttribute('x-data-category-id');
			const category = this.gettingStartedCategories.find(category => category.id === categoryID);
			if (!category) { throw Error('Could not find category with ID ' + categoryID); }

			const stats = this.getWalkthroughCompletionStats(category);

			const bar = assertIsDefined(element.querySelector('.progress-bar-inner')) as HTMLDivElement;
			bar.setAttribute('aria-valuemin', '0');
			bar.setAttribute('aria-valuenow', '' + stats.stepsComplete);
			bar.setAttribute('aria-valuemax', '' + stats.stepsTotal);
			const progress = (stats.stepsComplete / stats.stepsTotal) * 100;
			bar.style.width = `${progress}%`;


			(element.parentElement as HTMLElement).classList.toggle('no-progress', stats.stepsComplete === 0);

			if (stats.stepsTotal === stats.stepsComplete) {
				bar.title = localize('gettingStarted.allStepsComplete', "All {0} steps complete!", stats.stepsComplete);
			}
			else {
				bar.title = localize('gettingStarted.someStepsComplete', "{0} of {1} steps complete", stats.stepsComplete, stats.stepsTotal);
			}
		});
	}

	private async scrollToCategory(categoryID: string, stepId?: string) {
		this.inProgressScroll = this.inProgressScroll.then(async () => {
			reset(this.stepsContent);
			this.editorInput.selectedCategory = categoryID;
			this.editorInput.selectedStep = stepId;
			this.currentWalkthrough = this.gettingStartedCategories.find(category => category.id === categoryID);
			this.buildCategorySlide(categoryID);
			this.setSlide('details');
		});
	}

	private iconWidgetFor(category: IResolvedWalkthrough | { icon: { type: 'icon'; icon: ThemeIcon } }) {
		const widget = category.icon.type === 'icon' ? $(ThemeIcon.asCSSSelector(category.icon.icon)) : $('img.category-icon', { src: category.icon.path });
		widget.classList.add('icon-widget');
		return widget;
	}

	private runStepCommand(href: string) {

		const isCommand = href.startsWith('command:');
		const toSide = href.startsWith('command:toSide:');
		const command = href.replace(/command:(toSide:)?/, 'command:');

		this.telemetryService.publicLog2<GettingStartedActionEvent, GettingStartedActionClassification>('gettingStarted.ActionExecuted', { command: 'runStepAction', argument: href });

		const fullSize = this.groupsService.contentDimension;

		if (toSide && fullSize.width > 700) {
			if (this.groupsService.count === 1) {
				this.groupsService.addGroup(this.groupsService.groups[0], GroupDirection.LEFT, { activate: true });

				let gettingStartedSize: number;
				if (fullSize.width > 1600) {
					gettingStartedSize = 800;
				} else if (fullSize.width > 800) {
					gettingStartedSize = 400;
				} else {
					gettingStartedSize = 350;
				}

				const gettingStartedGroup = this.groupsService.getGroups(GroupsOrder.MOST_RECENTLY_ACTIVE).find(group => (group.activeEditor instanceof GettingStartedInput));
				this.groupsService.setSize(assertIsDefined(gettingStartedGroup), { width: gettingStartedSize, height: fullSize.height });
			}

			const nonGettingStartedGroup = this.groupsService.getGroups(GroupsOrder.MOST_RECENTLY_ACTIVE).find(group => !(group.activeEditor instanceof GettingStartedInput));
			if (nonGettingStartedGroup) {
				this.groupsService.activateGroup(nonGettingStartedGroup);
				nonGettingStartedGroup.focus();
			}
		}
		if (isCommand) {
			const commandURI = URI.parse(command);

			// execute as command
			let args: any = [];
			try {
				args = parse(decodeURIComponent(commandURI.query));
			} catch {
				// ignore and retry
				try {
					args = parse(commandURI.query);
				} catch {
					// ignore error
				}
			}
			if (!Array.isArray(args)) {
				args = [args];
			}
			this.commandService.executeCommand(commandURI.path, ...args).then(result => {
				const toOpen: URI = result?.openFolder;
				if (toOpen) {
					if (!URI.isUri(toOpen)) {
						console.warn('Warn: Running walkthrough command', href, 'yielded non-URI `openFolder` result', toOpen, '. It will be disregarded.');
						return;
					}
					const restoreData: RestoreWalkthroughsConfigurationValue = { folder: toOpen.toString(), category: this.editorInput.selectedCategory, step: this.editorInput.selectedStep };
					this.storageService.store(
						restoreWalkthroughsConfigurationKey,
						JSON.stringify(restoreData),
						StorageScope.GLOBAL, StorageTarget.MACHINE);
					this.hostService.openWindow([{ folderUri: toOpen }]);
				}
			});
		} else {
			this.openerService.open(command, { allowCommands: true });
		}

		if (!isCommand && (href.startsWith('https://') || href.startsWith('http://'))) {
			this.gettingStartedService.progressByEvent('onLink:' + href);
		}
	}

	private buildStepMarkdownDescription(container: HTMLElement, text: LinkedText[]) {
		while (container.firstChild) { container.removeChild(container.firstChild); }

		for (const linkedText of text) {
			if (linkedText.nodes.length === 1 && typeof linkedText.nodes[0] !== 'string') {
				const node = linkedText.nodes[0];
				const buttonContainer = append(container, $('.button-container'));
				const button = new Button(buttonContainer, { title: node.title, supportIcons: true });

				const isCommand = node.href.startsWith('command:');
				const command = node.href.replace(/command:(toSide:)?/, 'command:');

				button.label = node.label;
				button.onDidClick(e => {
					e.stopPropagation();
					e.preventDefault();
					this.runStepCommand(node.href);
				}, null, this.detailsPageDisposables);

				if (isCommand) {
					const keybindingLabel = this.getKeybindingLabel(command);
					if (keybindingLabel) {
						container.appendChild($('span.shortcut-message', {}, 'Tip: Use keyboard shortcut ', $('span.keybinding', {}, keybindingLabel)));
					}
				}

				this.detailsPageDisposables.add(button);
				this.detailsPageDisposables.add(attachButtonStyler(button, this.themeService));
			} else {
				const p = append(container, $('p'));
				for (const node of linkedText.nodes) {
					if (typeof node === 'string') {
						append(p, renderFormattedText(node, { inline: true, renderCodeSegments: true }));
					} else {
						const link = this.instantiationService.createInstance(Link, p, node, { opener: (href) => this.runStepCommand(href) });
						this.detailsPageDisposables.add(link);
					}
				}
			}
		}
		return container;
	}

	override clearInput() {
		this.stepDisposables.clear();
		super.clearInput();
	}

	private buildCategorySlide(categoryID: string, selectedStep?: string) {
		if (this.detailsScrollbar) { this.detailsScrollbar.dispose(); }

		this.extensionService.whenInstalledExtensionsRegistered().then(() => {
			// Remove internal extension id specifier from exposed id's
			this.extensionService.activateByEvent(`onWalkthrough:${categoryID.replace(/[^#]+#/, '')}`);
		});

		this.detailsPageDisposables.clear();

		const category = this.gettingStartedCategories.find(category => category.id === categoryID);
		if (!category) { throw Error('could not find category with ID ' + categoryID); }

		const categoryDescriptorComponent =
			$('.getting-started-category',
				{},
				this.iconWidgetFor(category),
				$('.category-description-container', {},
					$('h2.category-title.max-lines-3', { 'x-category-title-for': category.id }, category.title),
					$('.category-description.description.max-lines-3', { 'x-category-description-for': category.id }, category.description)));

		const stepListContainer = $('.step-list-container');

		this.detailsPageDisposables.add(addDisposableListener(stepListContainer, 'keydown', (e) => {
			const event = new StandardKeyboardEvent(e);
			const currentStepIndex = () =>
				category.steps.findIndex(e => e.id === this.editorInput.selectedStep);

			if (event.keyCode === KeyCode.UpArrow) {
				const toExpand = category.steps.filter((step, index) => index < currentStepIndex() && this.contextService.contextMatchesRules(step.when));
				if (toExpand.length) {
					this.selectStep(toExpand[toExpand.length - 1].id, false, false);
				}
			}
			if (event.keyCode === KeyCode.DownArrow) {
				const toExpand = category.steps.find((step, index) => index > currentStepIndex() && this.contextService.contextMatchesRules(step.when));
				if (toExpand) {
					this.selectStep(toExpand.id, false, false);
				}
			}
		}));

		let renderedSteps: IResolvedWalkthroughStep[] | undefined = undefined;

		const contextKeysToWatch = new Set(category.steps.flatMap(step => step.when.keys()));

		const buildStepList = () => {
			const toRender = category.steps
				.filter(step => this.contextService.contextMatchesRules(step.when));

			if (equals(renderedSteps, toRender, (a, b) => a.id === b.id)) {
				return;
			}

			renderedSteps = toRender;

			reset(stepListContainer, ...renderedSteps
				.map(step => {
					const codicon = $('.codicon' + (step.done ? '.complete' + ThemeIcon.asCSSSelector(gettingStartedCheckedCodicon) : ThemeIcon.asCSSSelector(gettingStartedUncheckedCodicon)),
						{
							'data-done-step-id': step.id,
							'x-dispatch': 'toggleStepCompletion:' + step.id,
						});

					const container = $('.step-description-container', { 'x-step-description-for': step.id });
					this.buildStepMarkdownDescription(container, step.description);

					const stepDescription = $('.step-container', {},
						$('h3.step-title.max-lines-3', { 'x-step-title-for': step.id }, step.title),
						container,
					);

					if (step.media.type === 'image') {
						stepDescription.appendChild(
							$('.image-description', { 'aria-label': localize('imageShowing', "Image showing {0}", step.media.altText) }),
						);
					}

					return $('button.getting-started-step',
						{
							'x-dispatch': 'selectTask:' + step.id,
							'data-step-id': step.id,
							'aria-expanded': 'false',
							'aria-checked': '' + step.done,
							'role': 'button',
						},
						codicon,
						stepDescription);
				}));
		};

		buildStepList();

		this.detailsPageDisposables.add(this.contextService.onDidChangeContext(e => {
			if (e.affectsSome(contextKeysToWatch)) {
				buildStepList();
				this.registerDispatchListeners();
				this.selectStep(this.editorInput.selectedStep, false, true);
			}
		}));

		const showNextCategory = this.gettingStartedCategories.find(_category => _category.id === category.next);

		const stepsContainer = $(
			'.getting-started-detail-container', { 'role': 'list' },
			stepListContainer,
			$('.done-next-container', {},
				$('button.button-link.all-done', { 'x-dispatch': 'allDone' }, $('span.codicon.codicon-check-all'), localize('allDone', "Mark Done")),
				...(showNextCategory
					? [$('button.button-link.next', { 'x-dispatch': 'nextSection' }, localize('nextOne', "Next Section"), $('span.codicon.codicon-arrow-small-right'))]
					: []),
			)
		);
		this.detailsScrollbar = this._register(new DomScrollableElement(stepsContainer, { className: 'steps-container' }));
		const stepListComponent = this.detailsScrollbar.getDomNode();

		const categoryFooter = $('.getting-started-footer');
		if (this.editorInput.showTelemetryNotice && getTelemetryLevel(this.configurationService) !== TelemetryLevel.NONE && this.productService.enableTelemetry) {
			this.buildTelemetryFooter(categoryFooter);
		}

		reset(this.stepsContent, categoryDescriptorComponent, stepListComponent, this.stepMediaComponent, categoryFooter);

		const toExpand = category.steps.find(step => this.contextService.contextMatchesRules(step.when) && !step.done) ?? category.steps[0];
		this.selectStep(selectedStep ?? toExpand.id, !selectedStep, true);

		this.detailsScrollbar.scanDomNode();
		this.detailsPageScrollbar?.scanDomNode();

		this.registerDispatchListeners();
	}

	private buildTelemetryFooter(parent: HTMLElement) {
		const mdRenderer = this.instantiationService.createInstance(MarkdownRenderer, {});

		const privacyStatementCopy = localize('privacy statement', "privacy statement");
		const privacyStatementButton = `[${privacyStatementCopy}](command:workbench.action.openPrivacyStatementUrl)`;

		const optOutCopy = localize('optOut', "opt out");
		const optOutButton = `[${optOutCopy}](command:settings.filterByTelemetry)`;

		const text = localize({ key: 'footer', comment: ['fist substitution is "vs code", second is "privacy statement", third is "opt out".'] },
			"{0} collects usage data. Read our {1} and learn how to {2}.", this.productService.nameShort, privacyStatementButton, optOutButton);

		parent.append(mdRenderer.render({ value: text, isTrusted: true }).element);
		mdRenderer.dispose();
	}

	private getKeybindingLabel(command: string) {
		command = command.replace(/^command:/, '');
		const label = this.keybindingService.lookupKeybinding(command)?.getLabel();
		if (!label) { return ''; }
		else {
			return `(${label})`;
		}
	}

	private async scrollPrev() {
		this.inProgressScroll = this.inProgressScroll.then(async () => {
			this.currentWalkthrough = undefined;
			this.editorInput.selectedCategory = undefined;
			this.editorInput.selectedStep = undefined;
			this.editorInput.showTelemetryNotice = false;

			this.selectStep(undefined);
			this.setSlide('categories');
			this.container.focus();
		});
	}

	private runSkip() {
		this.commandService.executeCommand('workbench.action.closeActiveEditor');
	}

	escape() {
		if (this.editorInput.selectedCategory) {
			this.scrollPrev();
		} else {
			this.runSkip();
		}
	}

	private setSlide(toEnable: 'details' | 'categories') {
		const slideManager = assertIsDefined(this.container.querySelector('.gettingStarted'));
		if (toEnable === 'categories') {
			slideManager.classList.remove('showDetails');
			slideManager.classList.add('showCategories');
			this.container.querySelector('.gettingStartedSlideDetails')!.querySelectorAll('button').forEach(button => button.disabled = true);
			this.container.querySelector('.gettingStartedSlideCategories')!.querySelectorAll('button').forEach(button => button.disabled = false);
			this.container.querySelector('.gettingStartedSlideCategories')!.querySelectorAll('input').forEach(button => button.disabled = false);
		} else {
			slideManager.classList.add('showDetails');
			slideManager.classList.remove('showCategories');
			this.container.querySelector('.gettingStartedSlideDetails')!.querySelectorAll('button').forEach(button => button.disabled = false);
			this.container.querySelector('.gettingStartedSlideCategories')!.querySelectorAll('button').forEach(button => button.disabled = true);
			this.container.querySelector('.gettingStartedSlideCategories')!.querySelectorAll('input').forEach(button => button.disabled = true);
		}
	}

	override focus() {
		this.container.focus();
	}
}

export class GettingStartedInputSerializer implements IEditorSerializer {
	public canSerialize(editorInput: GettingStartedInput): boolean {
		return true;
	}

	public serialize(editorInput: GettingStartedInput): string {
		return JSON.stringify({ selectedCategory: editorInput.selectedCategory, selectedStep: editorInput.selectedStep });
	}

	public deserialize(instantiationService: IInstantiationService, serializedEditorInput: string): GettingStartedInput {
		try {
			const { selectedCategory, selectedStep } = JSON.parse(serializedEditorInput);
			return new GettingStartedInput({ selectedCategory, selectedStep });
		} catch { }
		return new GettingStartedInput({});
	}
}

registerThemingParticipant((theme, collector) => {

	const backgroundColor = theme.getColor(welcomePageBackground);
	if (backgroundColor) {
		collector.addRule(`.monaco-workbench .part.editor > .content .gettingStartedContainer { background-color: ${backgroundColor}; }`);
	}

	const foregroundColor = theme.getColor(foreground);
	if (foregroundColor) {
		collector.addRule(`.monaco-workbench .part.editor > .content .gettingStartedContainer { color: ${foregroundColor}; }`);
	}

	const descriptionColor = theme.getColor(descriptionForeground);
	if (descriptionColor) {
		collector.addRule(`.monaco-workbench .part.editor > .content .gettingStartedContainer .description { color: ${descriptionColor}; }`);
		collector.addRule(`.monaco-workbench .part.editor > .content .gettingStartedContainer .category-progress .message { color: ${descriptionColor}; }`);
		collector.addRule(`.monaco-workbench .part.editor > .content .gettingStartedContainer .gettingStartedSlideDetails .gettingStartedDetailsContent > .getting-started-footer { color: ${descriptionColor}; }`);
	}

	const iconColor = theme.getColor(textLinkForeground);
	if (iconColor) {
		collector.addRule(`.monaco-workbench .part.editor > .content .gettingStartedContainer .getting-started-category .codicon:not(.codicon-close) { color: ${iconColor} }`);
		collector.addRule(`.monaco-workbench .part.editor > .content .gettingStartedContainer .gettingStartedSlideDetails .getting-started-step .codicon.complete { color: ${iconColor} } `);
		collector.addRule(`.monaco-workbench .part.editor > .content .gettingStartedContainer .gettingStartedSlideDetails .getting-started-step.expanded .codicon { color: ${iconColor} } `);
	}

	const buttonColor = theme.getColor(welcomePageTileBackground);
	if (buttonColor) {
		collector.addRule(`.monaco-workbench .part.editor > .content .gettingStartedContainer button { background: ${buttonColor}; }`);
	}

	const shadowColor = theme.getColor(welcomePageTileShadow);
	if (shadowColor) {
		collector.addRule(`.monaco-workbench .part.editor > .content .gettingStartedContainer .gettingStartedSlideCategories .getting-started-category { filter: drop-shadow(2px 2px 2px ${buttonColor}); }`);
	}

	const buttonHoverColor = theme.getColor(welcomePageTileHoverBackground);
	if (buttonHoverColor) {
		collector.addRule(`.monaco-workbench .part.editor > .content .gettingStartedContainer button:hover { background: ${buttonHoverColor}; }`);
	}
	if (buttonColor && buttonHoverColor) {
		collector.addRule(`.monaco-workbench .part.editor > .content .gettingStartedContainer button.expanded:hover { background: ${buttonColor}; }`);
	}

	const emphasisButtonForeground = theme.getColor(buttonForeground);
	if (emphasisButtonForeground) {
		collector.addRule(`.monaco-workbench .part.editor > .content .gettingStartedContainer button.emphasis { color: ${emphasisButtonForeground}; }`);
	}

	const emphasisButtonBackground = theme.getColor(buttonBackground);
	if (emphasisButtonBackground) {
		collector.addRule(`.monaco-workbench .part.editor > .content .gettingStartedContainer button.emphasis { background: ${emphasisButtonBackground}; }`);
	}

	const pendingStepColor = theme.getColor(descriptionForeground);
	if (pendingStepColor) {
		collector.addRule(`.monaco-workbench .part.editor > .content .gettingStartedContainer .gettingStartedSlideDetails .getting-started-step .codicon { color: ${pendingStepColor} } `);
	}

	const emphasisButtonHoverBackground = theme.getColor(buttonHoverBackground);
	if (emphasisButtonHoverBackground) {
		collector.addRule(`.monaco-workbench .part.editor > .content .gettingStartedContainer button.emphasis:hover { background: ${emphasisButtonHoverBackground}; }`);
	}

	const link = theme.getColor(textLinkForeground);
	if (link) {
		collector.addRule(`.monaco-workbench .part.editor > .content .gettingStartedContainer a:not(.hide-category-button) { color: ${link}; }`);
		collector.addRule(`.monaco-workbench .part.editor > .content .gettingStartedContainer .button-link { color: ${link}; }`);
		collector.addRule(`.monaco-workbench .part.editor > .content .gettingStartedContainer .button-link .codicon { color: ${link}; }`);
	}
	const activeLink = theme.getColor(textLinkActiveForeground);
	if (activeLink) {
		collector.addRule(`.monaco-workbench .part.editor > .content .gettingStartedContainer a:not(.hide-category-button):hover { color: ${activeLink}; }`);
		collector.addRule(`.monaco-workbench .part.editor > .content .gettingStartedContainer a:not(.hide-category-button):active { color: ${activeLink}; }`);
		collector.addRule(`.monaco-workbench .part.editor > .content .gettingStartedContainer button.button-link:hover { color: ${activeLink}; }`);
		collector.addRule(`.monaco-workbench .part.editor > .content .gettingStartedContainer button.button-link:hover .codicon { color: ${activeLink}; }`);
	}
	const focusColor = theme.getColor(focusBorder);
	if (focusColor) {
		collector.addRule(`.monaco-workbench .part.editor > .content .gettingStartedContainer a:not(.codicon-close):focus { outline-color: ${focusColor}; }`);
	}
	const border = theme.getColor(contrastBorder);
	if (border) {
		collector.addRule(`.monaco-workbench .part.editor > .content .gettingStartedContainer button { border: 1px solid ${border}; }`);
		collector.addRule(`.monaco-workbench .part.editor > .content .gettingStartedContainer button.button-link { border: inherit; }`);
	}
	const activeBorder = theme.getColor(activeContrastBorder);
	if (activeBorder) {
		collector.addRule(`.monaco-workbench .part.editor > .content .gettingStartedContainer button:hover { outline-color: ${activeBorder}; }`);
	}

	const progressBackground = theme.getColor(welcomePageProgressBackground);
	if (progressBackground) {
		collector.addRule(`.monaco-workbench .part.editor > .content .gettingStartedContainer .gettingStartedSlideCategories .progress-bar-outer { background-color: ${progressBackground}; }`);
	}
	const progressForeground = theme.getColor(welcomePageProgressForeground);
	if (progressForeground) {
		collector.addRule(`.monaco-workbench .part.editor > .content .gettingStartedContainer .gettingStartedSlideCategories .progress-bar-inner { background-color: ${progressForeground}; }`);
	}

	const newBadgeForeground = theme.getColor(ACTIVITY_BAR_BADGE_FOREGROUND);
	if (newBadgeForeground) {
		collector.addRule(`.monaco-workbench .part.editor>.content .gettingStartedContainer .gettingStartedSlide .getting-started-category .new-badge { color: ${newBadgeForeground}; }`);
		collector.addRule(`.monaco-workbench .part.editor>.content .gettingStartedContainer .gettingStartedSlide .getting-started-category .featured .featured-icon { color: ${newBadgeForeground}; }`);
	}

	const newBadgeBackground = theme.getColor(ACTIVITY_BAR_BADGE_BACKGROUND);
	if (newBadgeBackground) {
		collector.addRule(`.monaco-workbench .part.editor>.content .gettingStartedContainer .gettingStartedSlide .getting-started-category .new-badge { background-color: ${newBadgeBackground}; }`);
		collector.addRule(`.monaco-workbench .part.editor>.content .gettingStartedContainer .gettingStartedSlide .getting-started-category .featured { border-top-color: ${newBadgeBackground}; }`);
	}

	const checkboxBackgroundColor = theme.getColor(checkboxBackground);
	if (checkboxBackgroundColor) {
		collector.addRule(`.monaco-workbench .part.editor>.content .gettingStartedContainer .gettingStartedSlide .getting-started-checkbox { background-color: ${checkboxBackgroundColor} !important; }`);
	}

	const checkboxForegroundColor = theme.getColor(checkboxForeground);
	if (checkboxForegroundColor) {
		collector.addRule(`.monaco-workbench .part.editor>.content .gettingStartedContainer .gettingStartedSlide .getting-started-checkbox { color: ${checkboxForegroundColor} !important; }`);
	}

	const checkboxBorderColor = theme.getColor(checkboxBorder);
	if (checkboxBorderColor) {
		collector.addRule(`.monaco-workbench .part.editor>.content .gettingStartedContainer .gettingStartedSlide .getting-started-checkbox { border-color: ${checkboxBorderColor} !important; }`);
	}
});<|MERGE_RESOLUTION|>--- conflicted
+++ resolved
@@ -464,89 +464,6 @@
 		}
 	}
 
-<<<<<<< HEAD
-	private svgCache = new ResourceMap<Promise<string>>();
-	private readAndCacheSVGFile(path: URI): Promise<string> {
-		if (!this.svgCache.has(path)) {
-			this.svgCache.set(path, (async () => {
-				try {
-					const bytes = await this.fileService.readFile(path);
-					return bytes.value.toString();
-				} catch (e) {
-					this.notificationService.error('Error reading svg document at `' + path + '`: ' + e);
-					return '';
-				}
-			})());
-		}
-		return assertIsDefined(this.svgCache.get(path));
-	}
-
-	private mdCache = new ResourceMap<Promise<string>>();
-	private async readAndCacheStepMarkdown(path: URI, base: URI): Promise<string> {
-
-		const transformUri = (src: string) => {
-			const path = joinPath(base, src);
-			return asWebviewUri(path).toString();
-		};
-		const transformUris = (content: string): string => content
-			.replace(/src="([^"]*)"/g, (_, src: string) => {
-				if (src.startsWith('https://')) { return `src="${src}"`; }
-				return `src="${transformUri(src)}"`;
-			})
-			.replace(/!\[([^\]]*)\]\(([^)]*)\)/g, (_, title: string, src: string) => {
-				if (src.startsWith('https://')) { return `![${title}](${src})`; }
-				return `![${title}](${transformUri(src)})`;
-			});
-
-		if (!this.mdCache.has(path)) {
-			this.mdCache.set(path, (async () => {
-				try {
-					const moduleId = JSON.parse(path.query).moduleId;
-					if (moduleId) {
-						return new Promise<string>(resolve => {
-							require([moduleId], content => {
-								const markdown = content.default();
-								resolve(renderMarkdownDocument(transformUris(markdown), this.extensionService, this.languageService, true, true));
-							});
-						});
-					}
-				} catch { }
-				try {
-					const localizedPath = path.with({ path: path.path.replace(/\.md$/, `.nls.${locale}.md`) });
-
-					const generalizedLocale = locale?.replace(/-.*$/, '');
-					const generalizedLocalizedPath = path.with({ path: path.path.replace(/\.md$/, `.nls.${generalizedLocale}.md`) });
-
-					const fileExists = (file: URI) => this.fileService
-						.stat(file)
-						.then((stat) => !!stat.size) // Double check the file actually has content for fileSystemProviders that fake `stat`. #131809
-						.catch(() => false);
-
-					const [localizedFileExists, generalizedLocalizedFileExists] = await Promise.all([
-						fileExists(localizedPath),
-						fileExists(generalizedLocalizedPath),
-					]);
-
-					const bytes = await this.fileService.readFile(
-						localizedFileExists
-							? localizedPath
-							: generalizedLocalizedFileExists
-								? generalizedLocalizedPath
-								: path);
-
-					const markdown = bytes.value.toString();
-					return renderMarkdownDocument(transformUris(markdown), this.extensionService, this.languageService, true, true);
-				} catch (e) {
-					this.notificationService.error('Error reading markdown document at `' + path + '`: ' + e);
-					return '';
-				}
-			})());
-		}
-		return assertIsDefined(this.mdCache.get(path));
-	}
-
-=======
->>>>>>> e18005f0
 	private getHiddenCategories(): Set<string> {
 		return new Set(JSON.parse(this.storageService.get(hiddenEntriesConfigurationKey, StorageScope.GLOBAL, '[]')));
 	}
@@ -768,163 +685,6 @@
 		element.srcset = src.toLowerCase().endsWith('.svg') ? src : (src + ' 1.5x');
 	}
 
-<<<<<<< HEAD
-	private async renderSVG(path: URI): Promise<string> {
-		const content = await this.readAndCacheSVGFile(path);
-		const nonce = generateUuid();
-		const colorMap = TokenizationRegistry.getColorMap();
-
-		const css = colorMap ? generateTokensCSSForColorMap(colorMap) : '';
-		return `<!DOCTYPE html>
-		<html>
-			<head>
-				<meta http-equiv="Content-type" content="text/html;charset=UTF-8">
-				<meta http-equiv="Content-Security-Policy" content="default-src 'none'; img-src data:; style-src 'nonce-${nonce}';">
-				<style nonce="${nonce}">
-					${DEFAULT_MARKDOWN_STYLES}
-					${css}
-					svg {
-						position: fixed;
-						height: 100%;
-						width: 80%;
-						left: 50%;
-						top: 50%;
-						max-width: 530px;
-						min-width: 350px;
-						transform: translate(-50%,-50%);
-					}
-				</style>
-			</head>
-			<body>
-				${content}
-			</body>
-		</html>`;
-	}
-
-	private async renderMarkdown(path: URI, base: URI): Promise<string> {
-		const content = await this.readAndCacheStepMarkdown(path, base);
-		const nonce = generateUuid();
-		const colorMap = TokenizationRegistry.getColorMap();
-
-		const css = colorMap ? generateTokensCSSForColorMap(colorMap) : '';
-
-		const inDev = document.location.protocol === 'http:';
-		const imgSrcCsp = inDev ? 'img-src https: data: http:' : 'img-src https: data:';
-
-		return `<!DOCTYPE html>
-		<html>
-			<head>
-				<meta http-equiv="Content-type" content="text/html;charset=UTF-8">
-				<meta http-equiv="Content-Security-Policy" content="default-src 'none'; ${imgSrcCsp}; media-src https:; script-src 'nonce-${nonce}'; style-src 'nonce-${nonce}';">
-				<style nonce="${nonce}">
-					${DEFAULT_MARKDOWN_STYLES}
-					${css}
-					body > img {
-						align-self: flex-start;
-					}
-					body > img[centered] {
-						align-self: center;
-					}
-					body {
-						display: flex;
-						flex-direction: column;
-						padding: 0;
-						height: inherit;
-					}
-					checklist {
-						display: flex;
-						flex-wrap: wrap;
-						justify-content: space-around;
-					}
-					checkbox {
-						display: flex;
-						flex-direction: column;
-						align-items: center;
-						margin: 5px;
-						cursor: pointer;
-					}
-					checkbox.checked > img {
-						box-sizing: border-box;
-						margin-bottom: 4px;
-					}
-					checkbox.checked > img {
-						outline: 2px solid var(--vscode-focusBorder);
-						outline-offset: 2px;
-					}
-					blockquote > p:first-child {
-						margin-top: 0;
-					}
-					body > * {
-						margin-block-end: 0.25em;
-						margin-block-start: 0.25em;
-					}
-					vertically-centered {
-						padding-top: 5px;
-						padding-bottom: 5px;
-					}
-					html {
-						height: 100%;
-						padding-right: 32px;
-					}
-					h1 {
-						font-size: 19.5px;
-					}
-					h2 {
-						font-size: 18.5px;
-					}
-				</style>
-			</head>
-			<body>
-				<vertically-centered>
-					${content}
-				</vertically-centered>
-			</body>
-			<script nonce="${nonce}">
-				const vscode = acquireVsCodeApi();
-				document.querySelectorAll('[when-checked]').forEach(el => {
-					el.addEventListener('click', () => {
-						vscode.postMessage(el.getAttribute('when-checked'));
-					});
-				});
-
-				let ongoingLayout = undefined;
-				const doLayout = () => {
-					document.querySelectorAll('vertically-centered').forEach(element => {
-						element.style.marginTop = Math.max((document.body.clientHeight - element.scrollHeight) * 3/10, 0) + 'px';
-					});
-					ongoingLayout = undefined;
-				};
-
-				const layout = () => {
-					if (ongoingLayout) {
-						clearTimeout(ongoingLayout);
-					}
-					ongoingLayout = setTimeout(doLayout, 0);
-				};
-
-				layout();
-
-				document.querySelectorAll('img').forEach(element => {
-					element.onload = layout;
-				})
-
-				window.addEventListener('message', event => {
-					if (event.data.layoutMeNow) {
-						layout();
-					}
-					if (event.data.enabledContextKeys) {
-						document.querySelectorAll('.checked').forEach(element => element.classList.remove('checked'))
-						for (const key of event.data.enabledContextKeys) {
-							document.querySelectorAll('[checked-on="' + key + '"]').forEach(element => element.classList.add('checked'))
-						}
-					}
-				});
-		</script>
-		</html>`;
-	}
-
-=======
->>>>>>> e18005f0
 	createEditor(parent: HTMLElement) {
 		if (this.detailsPageScrollbar) { this.detailsPageScrollbar.dispose(); }
 		if (this.categoriesPageScrollbar) { this.categoriesPageScrollbar.dispose(); }
