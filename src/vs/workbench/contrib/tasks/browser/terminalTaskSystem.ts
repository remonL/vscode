--- conflicted
+++ resolved
@@ -1374,13 +1374,8 @@
 	}
 
 	private buildShellCommandLine(platform: Platform.Platform, shellExecutable: string, shellOptions: ShellConfiguration | undefined, command: CommandString, originalCommand: CommandString | undefined, args: CommandString[]): string {
-<<<<<<< HEAD
-		const basename = path.parse(shellExecutable).name.toLowerCase();
-		const shellQuoteOptions = this.getQuotingOptions(basename, shellOptions, platform);
-=======
 		let basename = path.parse(shellExecutable).name.toLowerCase();
 		let shellQuoteOptions = this.getQuotingOptions(basename, shellOptions, platform);
->>>>>>> b5205cc8
 
 		function needsQuotes(value: string): boolean {
 			if (value.length >= 2) {
