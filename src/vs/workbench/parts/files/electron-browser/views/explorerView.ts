/*---------------------------------------------------------------------------------------------
 *  Copyright (c) Microsoft Corporation. All rights reserved.
 *  Licensed under the MIT License. See License.txt in the project root for license information.
 *--------------------------------------------------------------------------------------------*/
'use strict';

import * as nls from 'vs/nls';
import { TPromise } from 'vs/base/common/winjs.base';
import URI from 'vs/base/common/uri';
import { ThrottledDelayer, Delayer } from 'vs/base/common/async';
import * as errors from 'vs/base/common/errors';
import * as paths from 'vs/base/common/paths';
import * as resources from 'vs/base/common/resources';
import * as glob from 'vs/base/common/glob';
import { Action, IAction } from 'vs/base/common/actions';
import { memoize } from 'vs/base/common/decorators';
import { IFilesConfiguration, ExplorerFolderContext, FilesExplorerFocusedContext, ExplorerFocusedContext, SortOrderConfiguration, SortOrder, IExplorerView, ExplorerRootContext } from 'vs/workbench/parts/files/common/files';
import { FileOperation, FileOperationEvent, IResolveFileOptions, FileChangeType, FileChangesEvent, IFileService, FILES_EXCLUDE_CONFIG } from 'vs/platform/files/common/files';
import { RefreshViewExplorerAction, NewFolderAction, NewFileAction } from 'vs/workbench/parts/files/electron-browser/fileActions';
import { FileDragAndDrop, FileFilter, FileSorter, FileController, FileRenderer, FileDataSource, FileViewletState, FileAccessibilityProvider } from 'vs/workbench/parts/files/electron-browser/views/explorerViewer';
import { toResource } from 'vs/workbench/common/editor';
import { DiffEditorInput } from 'vs/workbench/common/editor/diffEditorInput';
import * as DOM from 'vs/base/browser/dom';
import { CollapseAction } from 'vs/workbench/browser/viewlet';
import { TreeViewsViewletPanel, FileIconThemableWorkbenchTree, IViewletViewOptions } from 'vs/workbench/browser/parts/views/viewsViewlet';
import { ExplorerItem, Model } from 'vs/workbench/parts/files/common/explorerModel';
import { IPartService } from 'vs/workbench/services/part/common/partService';
import { ExplorerDecorationsProvider } from 'vs/workbench/parts/files/electron-browser/views/explorerDecorationsProvider';
import { IWorkspaceContextService, WorkbenchState, IWorkspaceFolder } from 'vs/platform/workspace/common/workspace';
import { IConfigurationService, IConfigurationChangeEvent } from 'vs/platform/configuration/common/configuration';
import { IKeybindingService } from 'vs/platform/keybinding/common/keybinding';
import { IInstantiationService } from 'vs/platform/instantiation/common/instantiation';
import { IProgressService } from 'vs/platform/progress/common/progress';
import { IContextMenuService } from 'vs/platform/contextview/browser/contextView';
import { IContextKeyService, IContextKey } from 'vs/platform/contextkey/common/contextkey';
import { ResourceContextKey } from 'vs/workbench/common/resources';
import { ResourceGlobMatcher } from 'vs/workbench/electron-browser/resources';
import { isLinux } from 'vs/base/common/platform';
import { IDecorationsService } from 'vs/workbench/services/decorations/browser/decorations';
import { WorkbenchTree } from 'vs/platform/list/browser/listService';
import { DelayedDragHandler } from 'vs/base/browser/dnd';
import { Schemas } from 'vs/base/common/network';
import { INotificationService } from 'vs/platform/notification/common/notification';
import { IEditorService } from 'vs/workbench/services/editor/common/editorService';
<<<<<<< HEAD
=======
import { IViewletPanelOptions } from 'vs/workbench/browser/parts/views/panelViewlet';
>>>>>>> 8647b7c1

export interface IExplorerViewOptions extends IViewletViewOptions {
	viewletState: FileViewletState;
}

export class ExplorerView extends TreeViewsViewletPanel implements IExplorerView {

	public static readonly ID: string = 'workbench.explorer.fileView';
	private static readonly EXPLORER_FILE_CHANGES_REACT_DELAY = 500; // delay in ms to react to file changes to give our internal events a chance to react first
	private static readonly EXPLORER_FILE_CHANGES_REFRESH_DELAY = 100; // delay in ms to refresh the explorer from disk file changes

	private static readonly MEMENTO_LAST_ACTIVE_FILE_RESOURCE = 'explorer.memento.lastActiveFileResource';
	private static readonly MEMENTO_EXPANDED_FOLDER_RESOURCES = 'explorer.memento.expandedFolderResources';

	public readonly id: string = ExplorerView.ID;

	private explorerViewer: WorkbenchTree;
	private filter: FileFilter;
	private viewletState: FileViewletState;

	private explorerRefreshDelayer: ThrottledDelayer<void>;

	private resourceContext: ResourceContextKey;
	private folderContext: IContextKey<boolean>;
	private rootContext: IContextKey<boolean>;

	private fileEventsFilter: ResourceGlobMatcher;

	private shouldRefresh: boolean;
	private autoReveal: boolean;
	private sortOrder: SortOrder;
	private settings: object;
	private treeContainer: HTMLElement;
	private dragHandler: DelayedDragHandler;
	private isDisposed: boolean;

	constructor(
		options: IExplorerViewOptions,
		@INotificationService private notificationService: INotificationService,
		@IContextMenuService contextMenuService: IContextMenuService,
		@IInstantiationService private instantiationService: IInstantiationService,
		@IWorkspaceContextService private contextService: IWorkspaceContextService,
		@IProgressService private progressService: IProgressService,
		@IEditorService private editorService: IEditorService,
		@IFileService private fileService: IFileService,
		@IPartService private partService: IPartService,
		@IKeybindingService keybindingService: IKeybindingService,
		@IContextKeyService contextKeyService: IContextKeyService,
		@IConfigurationService configurationService: IConfigurationService,
		@IDecorationsService decorationService: IDecorationsService
	) {
		super({ ...(options as IViewletPanelOptions), ariaHeaderLabel: nls.localize('explorerSection', "Files Explorer Section") }, keybindingService, contextMenuService, configurationService);

		this.settings = options.viewletSettings;
		this.viewletState = options.viewletState;
		this.autoReveal = true;

		this.explorerRefreshDelayer = new ThrottledDelayer<void>(ExplorerView.EXPLORER_FILE_CHANGES_REFRESH_DELAY);

		this.resourceContext = instantiationService.createInstance(ResourceContextKey);
		this.folderContext = ExplorerFolderContext.bindTo(contextKeyService);
		this.rootContext = ExplorerRootContext.bindTo(contextKeyService);

		this.fileEventsFilter = instantiationService.createInstance(
			ResourceGlobMatcher,
			(root: URI) => this.getFileEventsExcludes(root),
			(event: IConfigurationChangeEvent) => event.affectsConfiguration(FILES_EXCLUDE_CONFIG)
		);

		decorationService.registerDecorationsProvider(new ExplorerDecorationsProvider(this.model, contextService));
	}

	private getFileEventsExcludes(root?: URI): glob.IExpression {
		const scope = root ? { resource: root } : void 0;
		const configuration = this.configurationService.getValue<IFilesConfiguration>(scope);

		return (configuration && configuration.files && configuration.files.exclude) || Object.create(null);
	}

	protected renderHeader(container: HTMLElement): void {
		super.renderHeader(container);

		// Expand on drag over
		this.dragHandler = new DelayedDragHandler(container, () => this.setExpanded(true));

		const titleElement = container.querySelector('.title') as HTMLElement;
		const setHeader = () => {
			const workspace = this.contextService.getWorkspace();
			const title = workspace.folders.map(folder => folder.name).join();
			titleElement.textContent = this.name;
			titleElement.title = title;
		};

		this.disposables.push(this.contextService.onDidChangeWorkspaceName(setHeader));
		setHeader();
	}

	public get name(): string {
		return this.contextService.getWorkspace().name;
	}

	public get title(): string {
		return this.name;
	}

	public set title(value: string) {
		// noop
	}

	public set name(value) {
		// noop
	}

	public render(): void {

		super.render();

		// Update configuration
		const configuration = this.configurationService.getValue<IFilesConfiguration>();
		this.onConfigurationUpdated(configuration);

		// Load and Fill Viewer
		let targetsToExpand = [];
		if (this.settings[ExplorerView.MEMENTO_EXPANDED_FOLDER_RESOURCES]) {
			targetsToExpand = this.settings[ExplorerView.MEMENTO_EXPANDED_FOLDER_RESOURCES].map((e: string) => URI.parse(e));
		}
		this.doRefresh(targetsToExpand).then(() => {

			// When the explorer viewer is loaded, listen to changes to the editor input
			this.disposables.push(this.editorService.onDidActiveEditorChange(() => this.revealActiveFile()));

			// Also handle configuration updates
			this.disposables.push(this.configurationService.onDidChangeConfiguration(e => this.onConfigurationUpdated(this.configurationService.getValue<IFilesConfiguration>(), e)));

			this.revealActiveFile();
		});
	}

	public renderBody(container: HTMLElement): void {
		this.treeContainer = DOM.append(container, DOM.$('.explorer-folders-view'));
		this.tree = this.createViewer(this.treeContainer);

		if (this.toolbar) {
			this.toolbar.setActions(this.getActions(), this.getSecondaryActions())();
		}

		this.disposables.push(this.contextService.onDidChangeWorkspaceFolders(e => this.refreshFromEvent(e.added)));
		this.disposables.push(this.contextService.onDidChangeWorkbenchState(e => this.refreshFromEvent()));
	}

	layoutBody(size: number): void {
		if (this.treeContainer) {
			this.treeContainer.style.height = size + 'px';
		}
		super.layoutBody(size);
	}

	public getActions(): IAction[] {
		const actions: Action[] = [];

		actions.push(this.instantiationService.createInstance(NewFileAction, this.getViewer(), null));
		actions.push(this.instantiationService.createInstance(NewFolderAction, this.getViewer(), null));
		actions.push(this.instantiationService.createInstance(RefreshViewExplorerAction, this, 'explorer-action refresh-explorer'));
		actions.push(this.instantiationService.createInstance(CollapseAction, this.getViewer(), true, 'explorer-action collapse-explorer'));

		return actions;
	}

<<<<<<< HEAD
	public create(): TPromise<void> {

		// Update configuration
		const configuration = this.configurationService.getValue<IFilesConfiguration>();
		this.onConfigurationUpdated(configuration);

		// Load and Fill Viewer
		let targetsToExpand = [];
		if (this.settings[ExplorerView.MEMENTO_EXPANDED_FOLDER_RESOURCES]) {
			targetsToExpand = this.settings[ExplorerView.MEMENTO_EXPANDED_FOLDER_RESOURCES].map((e: string) => URI.parse(e));
		}
		return this.doRefresh(targetsToExpand).then(() => {

			// When the explorer viewer is loaded, listen to changes to the editor input
			this.disposables.push(this.editorService.onDidActiveEditorChange(() => this.revealActiveFile()));

			// Also handle configuration updates
			this.disposables.push(this.configurationService.onDidChangeConfiguration(e => this.onConfigurationUpdated(this.configurationService.getValue<IFilesConfiguration>(), e)));

			this.revealActiveFile();
		});
	}

=======
>>>>>>> 8647b7c1
	private revealActiveFile(): void {
		if (!this.autoReveal) {
			return; // do not touch selection or focus if autoReveal === false
		}

		let clearSelection = true;
		let clearFocus = false;

		// Handle files
		const activeFile = this.getActiveFile();
		if (activeFile) {

			// Always remember last opened file
			this.settings[ExplorerView.MEMENTO_LAST_ACTIVE_FILE_RESOURCE] = activeFile.toString();

			// Select file if input is inside workspace
			if (this.isVisible() && !this.isDisposed && this.contextService.isInsideWorkspace(activeFile)) {
				const selection = this.hasSingleSelection(activeFile);
				if (!selection) {
					this.select(activeFile).done(null, errors.onUnexpectedError);
				}

				clearSelection = false;
			}
		}

		// Handle closed or untitled file (convince explorer to not reopen any file when getting visible)
		const activeInput = this.editorService.activeEditor;
		if (!activeInput || toResource(activeInput, { supportSideBySide: true, filter: Schemas.untitled })) {
			this.settings[ExplorerView.MEMENTO_LAST_ACTIVE_FILE_RESOURCE] = void 0;
			clearFocus = true;
		}

		// Otherwise clear
		if (clearSelection) {
			this.explorerViewer.clearSelection();
		}

		if (clearFocus) {
			this.explorerViewer.clearFocus();
		}
	}

	private onConfigurationUpdated(configuration: IFilesConfiguration, event?: IConfigurationChangeEvent): void {
		if (this.isDisposed) {
			return; // guard against possible race condition when config change causes recreate of views
		}

		this.autoReveal = configuration && configuration.explorer && configuration.explorer.autoReveal;

		// Push down config updates to components of viewer
		let needsRefresh = false;
		if (this.filter) {
			needsRefresh = this.filter.updateConfiguration();
		}

		const configSortOrder = configuration && configuration.explorer && configuration.explorer.sortOrder || 'default';
		if (this.sortOrder !== configSortOrder) {
			this.sortOrder = configSortOrder;
			needsRefresh = true;
		}

		if (event && !needsRefresh) {
			needsRefresh = event.affectsConfiguration('explorer.decorations.colors')
				|| event.affectsConfiguration('explorer.decorations.badges');
		}

		// Refresh viewer as needed if this originates from a config event
		if (event && needsRefresh) {
			this.doRefresh().done(null, errors.onUnexpectedError);
		}
	}

	public focus(): void {
		super.focus();

		let keepFocus = false;

		// Make sure the current selected element is revealed
		if (this.explorerViewer) {
			if (this.autoReveal) {
				const selection = this.explorerViewer.getSelection();
				if (selection.length > 0) {
					this.reveal(selection[0], 0.5).done(null, errors.onUnexpectedError);
				}
			}

			// Pass Focus to Viewer
			this.explorerViewer.domFocus();
			keepFocus = true;
		}

		// Open the focused element in the editor if there is currently no file opened
		const activeFile = this.getActiveFile();
		if (!activeFile) {
			this.openFocusedElement(keepFocus);
		}
	}

	public setVisible(visible: boolean): TPromise<void> {
		return super.setVisible(visible).then(() => {

			// Show
			if (visible) {

				// If a refresh was requested and we are now visible, run it
				let refreshPromise = TPromise.as<void>(null);
				if (this.shouldRefresh) {
					refreshPromise = this.doRefresh();
					this.shouldRefresh = false; // Reset flag
				}

				if (!this.autoReveal) {
					return refreshPromise; // do not react to setVisible call if autoReveal === false
				}

				// Always select the current navigated file in explorer if input is file editor input
				// unless autoReveal is set to false
				const activeFile = this.getActiveFile();
				if (activeFile) {
					return refreshPromise.then(() => {
						return this.select(activeFile);
					});
				}

				// Return now if the workbench has not yet been created - in this case the workbench takes care of restoring last used editors
				if (!this.partService.isCreated()) {
					return TPromise.wrap(null);
				}

				// Otherwise restore last used file: By lastActiveFileResource
				let lastActiveFileResource: URI;
				if (this.settings[ExplorerView.MEMENTO_LAST_ACTIVE_FILE_RESOURCE]) {
					lastActiveFileResource = URI.parse(this.settings[ExplorerView.MEMENTO_LAST_ACTIVE_FILE_RESOURCE]);
				}

				if (lastActiveFileResource && this.isCreated && this.model.findClosest(lastActiveFileResource)) {
					this.editorService.openEditor({ resource: lastActiveFileResource, options: { revealIfVisible: true } });

					return refreshPromise;
				}

				// Otherwise restore last used file: By Explorer selection
				return refreshPromise.then(() => {
					this.openFocusedElement();
				});
			}

			return void 0;
		});
	}

	private openFocusedElement(preserveFocus?: boolean): void {
		const stat: ExplorerItem = this.explorerViewer.getFocus();
		if (stat && !stat.isDirectory) {
			this.editorService.openEditor({ resource: stat.resource, options: { preserveFocus, revealIfVisible: true } });
		}
	}

	private getActiveFile(): URI {
		const input = this.editorService.activeEditor;

		// ignore diff editor inputs (helps to get out of diffing when returning to explorer)
		if (input instanceof DiffEditorInput) {
			return null;
		}

		// check for files
		return toResource(input, { supportSideBySide: true });
	}

	private get isCreated(): boolean {
		return !!(this.explorerViewer && this.explorerViewer.getInput());
	}

	@memoize
	private get model(): Model {
		const model = this.instantiationService.createInstance(Model);
		this.disposables.push(model);

		return model;
	}

	private createViewer(container: HTMLElement): WorkbenchTree {
		const dataSource = this.instantiationService.createInstance(FileDataSource);
		const renderer = this.instantiationService.createInstance(FileRenderer, this.viewletState);
		const controller = this.instantiationService.createInstance(FileController);
		this.disposables.push(controller);
		const sorter = this.instantiationService.createInstance(FileSorter);
		this.disposables.push(sorter);
		this.filter = this.instantiationService.createInstance(FileFilter);
		this.disposables.push(this.filter);
		const dnd = this.instantiationService.createInstance(FileDragAndDrop);
		const accessibilityProvider = this.instantiationService.createInstance(FileAccessibilityProvider);

		this.explorerViewer = this.instantiationService.createInstance(FileIconThemableWorkbenchTree, container, {
			dataSource,
			renderer,
			controller,
			sorter,
			filter: this.filter,
			dnd,
			accessibilityProvider
		}, {
				autoExpandSingleChildren: true,
				ariaLabel: nls.localize('treeAriaLabel', "Files Explorer")
			});

		// Bind context keys
		FilesExplorerFocusedContext.bindTo(this.explorerViewer.contextKeyService);
		ExplorerFocusedContext.bindTo(this.explorerViewer.contextKeyService);

		// Update Viewer based on File Change Events
		this.disposables.push(this.fileService.onAfterOperation(e => this.onFileOperation(e)));
		this.disposables.push(this.fileService.onFileChanges(e => this.onFileChanges(e)));

		// Update resource context based on focused element
		this.disposables.push(this.explorerViewer.onDidChangeFocus((e: { focus: ExplorerItem }) => {
			const isSingleFolder = this.contextService.getWorkbenchState() === WorkbenchState.FOLDER;
			const resource = e.focus ? e.focus.resource : isSingleFolder ? this.contextService.getWorkspace().folders[0].uri : undefined;
			this.resourceContext.set(resource);
			this.folderContext.set((isSingleFolder && !e.focus) || e.focus && e.focus.isDirectory);
			this.rootContext.set(!e.focus || (e.focus && e.focus.isRoot));
		}));

		// Open when selecting via keyboard
		this.disposables.push(this.explorerViewer.onDidChangeSelection(event => {
			if (event && event.payload && event.payload.origin === 'keyboard') {
				const element = this.tree.getSelection();

				if (Array.isArray(element) && element[0] instanceof ExplorerItem) {
					if (element[0].isDirectory) {
						this.explorerViewer.toggleExpansion(element[0]);
					}

					controller.openEditor(element[0], { pinned: false, sideBySide: false, preserveFocus: false });
				}
			}
		}));

		return this.explorerViewer;
	}

	getViewer(): WorkbenchTree {
		return this.tree;
	}

	public getOptimalWidth(): number {
		const parentNode = this.explorerViewer.getHTMLElement();
		const childNodes = [].slice.call(parentNode.querySelectorAll('.explorer-item .label-name')); // select all file labels

		return DOM.getLargestChildWidth(parentNode, childNodes);
	}

	private onFileOperation(e: FileOperationEvent): void {
		if (!this.isCreated) {
			return; // ignore if not yet created
		}

		// Add
		if (e.operation === FileOperation.CREATE || e.operation === FileOperation.COPY) {
			const addedElement = e.target;
			const parentResource = resources.dirname(addedElement.resource);
			const parents = this.model.findAll(parentResource);

			if (parents.length) {

				// Add the new file to its parent (Model)
				parents.forEach(p => {
					// We have to check if the parent is resolved #29177
					(p.isDirectoryResolved ? TPromise.as(null) : this.fileService.resolveFile(p.resource)).then(stat => {
						if (stat) {
							const modelStat = ExplorerItem.create(stat, p.root);
							ExplorerItem.mergeLocalWithDisk(modelStat, p);
						}

						const childElement = ExplorerItem.create(addedElement, p.root);
						p.removeChild(childElement); // make sure to remove any previous version of the file if any
						p.addChild(childElement);
						// Refresh the Parent (View)
						this.explorerViewer.refresh(p).then(() => {
							return this.reveal(childElement, 0.5).then(() => {

								// Focus new element
								this.explorerViewer.setFocus(childElement);
							});
						}).done(null, errors.onUnexpectedError);
					});
				});
			}
		}

		// Move (including Rename)
		else if (e.operation === FileOperation.MOVE) {
			const oldResource = e.resource;
			const newElement = e.target;

			const oldParentResource = resources.dirname(oldResource);
			const newParentResource = resources.dirname(newElement.resource);

			// Only update focus if renamed/moved element is selected
			let restoreFocus = false;
			const focus: ExplorerItem = this.explorerViewer.getFocus();
			if (focus && focus.resource && focus.resource.toString() === oldResource.toString()) {
				restoreFocus = true;
			}

			let isExpanded = false;
			// Handle Rename
			if (oldParentResource && newParentResource && oldParentResource.toString() === newParentResource.toString()) {
				const modelElements = this.model.findAll(oldResource);
				modelElements.forEach(modelElement => {
					//Check if element is expanded
					isExpanded = this.explorerViewer.isExpanded(modelElement);
					// Rename File (Model)
					modelElement.rename(newElement);

					// Update Parent (View)
					this.explorerViewer.refresh(modelElement.parent).done(() => {

						// Select in Viewer if set
						if (restoreFocus) {
							this.explorerViewer.setFocus(modelElement);
						}
						//Expand the element again
						if (isExpanded) {
							this.explorerViewer.expand(modelElement);
						}
					}, errors.onUnexpectedError);
				});
			}

			// Handle Move
			else if (oldParentResource && newParentResource) {
				const newParents = this.model.findAll(newParentResource);
				const modelElements = this.model.findAll(oldResource);

				if (newParents.length && modelElements.length) {

					// Move in Model
					modelElements.forEach((modelElement, index) => {
						const oldParent = modelElement.parent;
						modelElement.move(newParents[index], (callback: () => void) => {
							// Update old parent
							this.explorerViewer.refresh(oldParent).done(callback, errors.onUnexpectedError);
						}, () => {
							// Update new parent
							this.explorerViewer.refresh(newParents[index], true).done(() => this.explorerViewer.expand(newParents[index]), errors.onUnexpectedError);
						});
					});
				}
			}
		}

		// Delete
		else if (e.operation === FileOperation.DELETE) {
			const modelElements = this.model.findAll(e.resource);
			modelElements.forEach(element => {
				if (element.parent) {
					const parent = element.parent;
					// Remove Element from Parent (Model)
					parent.removeChild(element);

					// Refresh Parent (View)
					const restoreFocus = this.explorerViewer.isDOMFocused();
					this.explorerViewer.refresh(parent).done(() => {

						// Ensure viewer has keyboard focus if event originates from viewer
						if (restoreFocus) {
							this.explorerViewer.domFocus();
						}
					}, errors.onUnexpectedError);
				}
			});
		}
	}

	private onFileChanges(e: FileChangesEvent): void {

		// Ensure memento state does not capture a deleted file (we run this from a timeout because
		// delete events can result in UI activity that will fill the memento again when multiple
		// editors are closing)
		setTimeout(() => {
			const lastActiveResource: string = this.settings[ExplorerView.MEMENTO_LAST_ACTIVE_FILE_RESOURCE];
			if (lastActiveResource && e.contains(URI.parse(lastActiveResource), FileChangeType.DELETED)) {
				this.settings[ExplorerView.MEMENTO_LAST_ACTIVE_FILE_RESOURCE] = null;
			}
		});

		// Check if an explorer refresh is necessary (delayed to give internal events a chance to react first)
		// Note: there is no guarantee when the internal events are fired vs real ones. Code has to deal with the fact that one might
		// be fired first over the other or not at all.
		setTimeout(() => {
			if (!this.shouldRefresh && this.shouldRefreshFromEvent(e)) {
				this.refreshFromEvent();
			}
		}, ExplorerView.EXPLORER_FILE_CHANGES_REACT_DELAY);
	}

	private shouldRefreshFromEvent(e: FileChangesEvent): boolean {
		if (!this.isCreated) {
			return false;
		}

		// Filter to the ones we care
		e = this.filterToViewRelevantEvents(e);

		// Handle added files/folders
		const added = e.getAdded();
		if (added.length) {

			// Check added: Refresh if added file/folder is not part of resolved root and parent is part of it
			const ignoredPaths: { [resource: string]: boolean } = <{ [resource: string]: boolean }>{};
			for (let i = 0; i < added.length; i++) {
				const change = added[i];

				// Find parent
				const parent = resources.dirname(change.resource);

				// Continue if parent was already determined as to be ignored
				if (ignoredPaths[parent.toString()]) {
					continue;
				}

				// Compute if parent is visible and added file not yet part of it
				const parentStat = this.model.findClosest(parent);
				if (parentStat && parentStat.isDirectoryResolved && !this.model.findClosest(change.resource)) {
					return true;
				}

				// Keep track of path that can be ignored for faster lookup
				if (!parentStat || !parentStat.isDirectoryResolved) {
					ignoredPaths[parent.toString()] = true;
				}
			}
		}

		// Handle deleted files/folders
		const deleted = e.getDeleted();
		if (deleted.length) {

			// Check deleted: Refresh if deleted file/folder part of resolved root
			for (let j = 0; j < deleted.length; j++) {
				const del = deleted[j];

				if (this.model.findClosest(del.resource)) {
					return true;
				}
			}
		}

		// Handle updated files/folders if we sort by modified
		if (this.sortOrder === SortOrderConfiguration.MODIFIED) {
			const updated = e.getUpdated();

			// Check updated: Refresh if updated file/folder part of resolved root
			for (let j = 0; j < updated.length; j++) {
				const upd = updated[j];

				if (this.model.findClosest(upd.resource)) {
					return true;
				}
			}
		}

		return false;
	}

	private filterToViewRelevantEvents(e: FileChangesEvent): FileChangesEvent {
		return new FileChangesEvent(e.changes.filter(change => {
			if (change.type === FileChangeType.UPDATED && this.sortOrder !== SortOrderConfiguration.MODIFIED) {
				return false; // we only are about updated if we sort by modified time
			}

			if (!this.contextService.isInsideWorkspace(change.resource)) {
				return false; // exclude changes for resources outside of workspace
			}

			if (this.fileEventsFilter.matches(change.resource)) {
				return false; // excluded via files.exclude setting
			}

			return true;
		}));
	}

	private refreshFromEvent(newRoots: IWorkspaceFolder[] = []): void {
		if (this.isVisible() && !this.isDisposed) {
			this.explorerRefreshDelayer.trigger(() => {
				if (!this.explorerViewer.getHighlight()) {
					return this.doRefresh(newRoots.map(r => r.uri)).then(() => {
						if (newRoots.length === 1) {
							return this.reveal(this.model.findClosest(newRoots[0].uri), 0.5);
						}

						return undefined;
					});
				}

				return TPromise.as(null);
			}).done(null, errors.onUnexpectedError);
		} else {
			this.shouldRefresh = true;
		}
	}

	/**
	 * Refresh the contents of the explorer to get up to date data from the disk about the file structure.
	 */
	public refresh(): TPromise<void> {
		if (!this.explorerViewer || this.explorerViewer.getHighlight()) {
			return TPromise.as(null);
		}

		// Focus
		this.explorerViewer.domFocus();

		// Find resource to focus from active editor input if set
		let resourceToFocus: URI;
		if (this.autoReveal) {
			resourceToFocus = this.getActiveFile();
			if (!resourceToFocus) {
				const selection = this.explorerViewer.getSelection();
				if (selection && selection.length === 1) {
					resourceToFocus = (<ExplorerItem>selection[0]).resource;
				}
			}
		}

		return this.doRefresh().then(() => {
			if (resourceToFocus) {
				return this.select(resourceToFocus, true);
			}

			return TPromise.as(null);
		});
	}

	private doRefresh(targetsToExpand: URI[] = []): TPromise<any> {
		const targetsToResolve = this.model.roots.map(root => ({ root, resource: root.resource, options: { resolveTo: [] } }));

		// First time refresh: Receive target through active editor input or selection and also include settings from previous session
		if (!this.isCreated) {
			const activeFile = this.getActiveFile();
			if (activeFile) {
				const workspaceFolder = this.contextService.getWorkspaceFolder(activeFile);
				if (workspaceFolder) {
					const found = targetsToResolve.filter(t => t.root.resource.toString() === workspaceFolder.uri.toString()).pop();
					found.options.resolveTo.push(activeFile);
				}
			}

			targetsToExpand.forEach(toExpand => {
				const workspaceFolder = this.contextService.getWorkspaceFolder(toExpand);
				if (workspaceFolder) {
					const found = targetsToResolve.filter(ttr => ttr.resource.toString() === workspaceFolder.uri.toString()).pop();
					found.options.resolveTo.push(toExpand);
				}
			});
		}

		// Subsequent refresh: Receive targets through expanded folders in tree
		else {
			targetsToResolve.forEach(t => {
				this.getResolvedDirectories(t.root, t.options.resolveTo);
			});
		}

		const promise = this.resolveRoots(targetsToResolve, targetsToExpand);
		this.progressService.showWhile(promise, this.partService.isCreated() ? 800 : 3200 /* less ugly initial startup */);

		return promise;
	}

	private resolveRoots(targetsToResolve: { root: ExplorerItem, resource: URI, options: { resolveTo: any[] } }[], targetsToExpand: URI[]): TPromise<any> {

		// Display roots only when multi folder workspace
		const input = this.contextService.getWorkbenchState() === WorkbenchState.FOLDER ? this.model.roots[0] : this.model;
		const errorFileStat = (resource: URI, root: ExplorerItem) => ExplorerItem.create({
			resource: resource,
			name: paths.basename(resource.fsPath),
			mtime: 0,
			etag: undefined,
			isDirectory: true
		}, root);

		const setInputAndExpand = (input: ExplorerItem | Model, statsToExpand: ExplorerItem[]) => {
			// Make sure to expand all folders that where expanded in the previous session
			// Special case: we are switching to multi workspace view, thus expand all the roots (they might just be added)
			if (input === this.model && statsToExpand.every(fs => fs && !fs.isRoot)) {
				statsToExpand = this.model.roots.concat(statsToExpand);
			}

			return this.explorerViewer.setInput(input).then(() => this.explorerViewer.expandAll(statsToExpand));
		};

		if (targetsToResolve.every(t => t.root.resource.scheme === 'file')) {
			// All the roots are local, resolve them in parallel
			return this.fileService.resolveFiles(targetsToResolve).then(results => {
				// Convert to model
				const modelStats = results.map((result, index) => {
					if (result.success && result.stat.isDirectory) {
						return ExplorerItem.create(result.stat, targetsToResolve[index].root, targetsToResolve[index].options.resolveTo);
					}

					return errorFileStat(targetsToResolve[index].resource, targetsToResolve[index].root);
				});
				// Subsequent refresh: Merge stat into our local model and refresh tree
				modelStats.forEach((modelStat, index) => {
					if (index < this.model.roots.length) {
						ExplorerItem.mergeLocalWithDisk(modelStat, this.model.roots[index]);
					}
				});

				const statsToExpand: ExplorerItem[] = this.explorerViewer.getExpandedElements().concat(targetsToExpand.map(expand => this.model.findClosest(expand)));
				if (input === this.explorerViewer.getInput()) {
					return this.explorerViewer.refresh().then(() => this.explorerViewer.expandAll(statsToExpand));
				}

				return setInputAndExpand(input, statsToExpand);
			});
		}

		// There is a remote root, resolve the roots sequantally
		let statsToExpand: ExplorerItem[] = [];
		let delayer = new Delayer(100);
		let delayerPromise: TPromise;
		return TPromise.join(targetsToResolve.map((target, index) => this.fileService.resolveFile(target.resource, target.options)
			.then(result => result.isDirectory ? ExplorerItem.create(result, target.root, target.options.resolveTo) : errorFileStat(target.resource, target.root), err => errorFileStat(target.resource, target.root))
			.then(modelStat => {
				// Subsequent refresh: Merge stat into our local model and refresh tree
				if (index < this.model.roots.length) {
					ExplorerItem.mergeLocalWithDisk(modelStat, this.model.roots[index]);
				}

				let toExpand: ExplorerItem[] = this.explorerViewer.getExpandedElements().concat(targetsToExpand.map(target => this.model.findClosest(target)));
				if (input === this.explorerViewer.getInput()) {
					statsToExpand = statsToExpand.concat(toExpand);
					if (!delayer.isTriggered()) {
						delayerPromise = delayer.trigger(() => this.explorerViewer.refresh()
							.then(() => this.explorerViewer.expandAll(statsToExpand))
							.then(() => statsToExpand = [])
						);
					}

					return delayerPromise;
				}

				return setInputAndExpand(input, statsToExpand);
			})));
	}

	/**
	 * Given a stat, fills an array of path that make all folders below the stat that are resolved directories.
	 */
	private getResolvedDirectories(stat: ExplorerItem, resolvedDirectories: URI[]): void {
		if (stat.isDirectoryResolved) {
			if (!stat.isRoot) {

				// Drop those path which are parents of the current one
				for (let i = resolvedDirectories.length - 1; i >= 0; i--) {
					const resource = resolvedDirectories[i];
					if (resources.isEqualOrParent(stat.resource, resource, !isLinux /* ignorecase */)) {
						resolvedDirectories.splice(i);
					}
				}

				// Add to the list of path to resolve
				resolvedDirectories.push(stat.resource);
			}

			// Recurse into children
			stat.getChildrenArray().forEach(child => {
				this.getResolvedDirectories(child, resolvedDirectories);
			});
		}
	}

	/**
	 * Selects and reveal the file element provided by the given resource if its found in the explorer. Will try to
	 * resolve the path from the disk in case the explorer is not yet expanded to the file yet.
	 */
	public select(resource: URI, reveal: boolean = this.autoReveal): TPromise<void> {

		// Require valid path
		if (!resource) {
			return TPromise.as(null);
		}

		// If path already selected, just reveal and return
		const selection = this.hasSingleSelection(resource);
		if (selection) {
			return reveal ? this.reveal(selection, 0.5) : TPromise.as(null);
		}

		// First try to get the stat object from the input to avoid a roundtrip
		if (!this.isCreated) {
			return TPromise.as(null);
		}

		const fileStat = this.model.findClosest(resource);
		if (fileStat) {
			return this.doSelect(fileStat, reveal);
		}

		// Stat needs to be resolved first and then revealed
		const options: IResolveFileOptions = { resolveTo: [resource] };
		const workspaceFolder = this.contextService.getWorkspaceFolder(resource);
		const rootUri = workspaceFolder ? workspaceFolder.uri : this.model.roots[0].resource;
		return this.fileService.resolveFile(rootUri, options).then(stat => {

			// Convert to model
			const root = this.model.roots.filter(r => r.resource.toString() === rootUri.toString()).pop();
			const modelStat = ExplorerItem.create(stat, root, options.resolveTo);
			// Update Input with disk Stat
			ExplorerItem.mergeLocalWithDisk(modelStat, root);

			// Select and Reveal
			return this.explorerViewer.refresh(root).then(() => this.doSelect(root.find(resource), reveal));

		}, e => { this.notificationService.error(e); });
	}

	private hasSingleSelection(resource: URI): ExplorerItem {
		const currentSelection: ExplorerItem[] = this.explorerViewer.getSelection();
		return currentSelection.length === 1 && currentSelection[0].resource.toString() === resource.toString()
			? currentSelection[0]
			: undefined;
	}

	private doSelect(fileStat: ExplorerItem, reveal: boolean): TPromise<void> {
		if (!fileStat) {
			return TPromise.as(null);
		}

		// Special case: we are asked to reveal and select an element that is not visible
		// In this case we take the parent element so that we are at least close to it.
		if (!this.filter.isVisible(this.tree, fileStat)) {
			fileStat = fileStat.parent;
			if (!fileStat) {
				return TPromise.as(null);
			}
		}

		// Reveal depending on flag
		let revealPromise: TPromise<void>;
		if (reveal) {
			revealPromise = this.reveal(fileStat, 0.5);
		} else {
			revealPromise = TPromise.as(null);
		}

		return revealPromise.then(() => {
			if (!fileStat.isDirectory) {
				this.explorerViewer.setSelection([fileStat]); // Since folders can not be opened, only select files
			}

			this.explorerViewer.setFocus(fileStat);
		});
	}

	private reveal(element: any, relativeTop?: number): TPromise<void> {
		if (!this.tree) {
			return TPromise.as(null); // return early if viewlet has not yet been created
		}
		return this.tree.reveal(element, relativeTop);
	}

	public shutdown(): void {

		// Keep list of expanded folders to restore on next load
		if (this.isCreated) {
			const expanded = this.explorerViewer.getExpandedElements()
				.filter(e => e instanceof ExplorerItem)
				.map((e: ExplorerItem) => e.resource.toString());

			if (expanded.length) {
				this.settings[ExplorerView.MEMENTO_EXPANDED_FOLDER_RESOURCES] = expanded;
			} else {
				delete this.settings[ExplorerView.MEMENTO_EXPANDED_FOLDER_RESOURCES];
			}
		}

		// Clean up last focused if not set
		if (!this.settings[ExplorerView.MEMENTO_LAST_ACTIVE_FILE_RESOURCE]) {
			delete this.settings[ExplorerView.MEMENTO_LAST_ACTIVE_FILE_RESOURCE];
		}

		super.shutdown();
	}

	dispose(): void {
		this.isDisposed = true;
		if (this.dragHandler) {
			this.dragHandler.dispose();
		}
		super.dispose();
	}
}<|MERGE_RESOLUTION|>--- conflicted
+++ resolved
@@ -42,10 +42,7 @@
 import { Schemas } from 'vs/base/common/network';
 import { INotificationService } from 'vs/platform/notification/common/notification';
 import { IEditorService } from 'vs/workbench/services/editor/common/editorService';
-<<<<<<< HEAD
-=======
 import { IViewletPanelOptions } from 'vs/workbench/browser/parts/views/panelViewlet';
->>>>>>> 8647b7c1
 
 export interface IExplorerViewOptions extends IViewletViewOptions {
 	viewletState: FileViewletState;
@@ -214,32 +211,6 @@
 		return actions;
 	}
 
-<<<<<<< HEAD
-	public create(): TPromise<void> {
-
-		// Update configuration
-		const configuration = this.configurationService.getValue<IFilesConfiguration>();
-		this.onConfigurationUpdated(configuration);
-
-		// Load and Fill Viewer
-		let targetsToExpand = [];
-		if (this.settings[ExplorerView.MEMENTO_EXPANDED_FOLDER_RESOURCES]) {
-			targetsToExpand = this.settings[ExplorerView.MEMENTO_EXPANDED_FOLDER_RESOURCES].map((e: string) => URI.parse(e));
-		}
-		return this.doRefresh(targetsToExpand).then(() => {
-
-			// When the explorer viewer is loaded, listen to changes to the editor input
-			this.disposables.push(this.editorService.onDidActiveEditorChange(() => this.revealActiveFile()));
-
-			// Also handle configuration updates
-			this.disposables.push(this.configurationService.onDidChangeConfiguration(e => this.onConfigurationUpdated(this.configurationService.getValue<IFilesConfiguration>(), e)));
-
-			this.revealActiveFile();
-		});
-	}
-
-=======
->>>>>>> 8647b7c1
 	private revealActiveFile(): void {
 		if (!this.autoReveal) {
 			return; // do not touch selection or focus if autoReveal === false
