--- conflicted
+++ resolved
@@ -1143,11 +1143,7 @@
 		let type = path.type;
 		if (typeof exists !== 'boolean' || typeof type !== 'number') {
 			try {
-<<<<<<< HEAD
-				type = (await fileService.resolve(resource)).isFile ? FileType.File : FileType.Unknown;
-=======
 				type = (await fileService.resolve(resource)).isDirectory ? FileType.Directory : FileType.Unknown;
->>>>>>> 7db1a2b8
 				exists = true;
 			} catch {
 				exists = false;
@@ -1158,11 +1154,7 @@
 			return;
 		}
 
-<<<<<<< HEAD
-		if (type !== FileType.File) {
-=======
 		if (type === FileType.Directory) {
->>>>>>> 7db1a2b8
 			return;
 		}
 
