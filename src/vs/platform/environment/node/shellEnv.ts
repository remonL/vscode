/*---------------------------------------------------------------------------------------------
 *  Copyright (c) Microsoft Corporation. All rights reserved.
 *  Licensed under the MIT License. See License.txt in the project root for license information.
 *--------------------------------------------------------------------------------------------*/

import { spawn } from 'child_process';
import { basename } from 'vs/base/common/path';
import { localize } from 'vs/nls';
import { CancellationToken, CancellationTokenSource } from 'vs/base/common/cancellation';
import { toErrorMessage } from 'vs/base/common/errorMessage';
import { canceled, isPromiseCanceledError } from 'vs/base/common/errors';
import { IProcessEnvironment, isWindows, OS } from 'vs/base/common/platform';
import { generateUuid } from 'vs/base/common/uuid';
import { getSystemShell } from 'vs/base/node/shell';
import { NativeParsedArgs } from 'vs/platform/environment/common/argv';
import { isLaunchedFromCli } from 'vs/platform/environment/node/argvHelper';
import { ILogService } from 'vs/platform/log/common/log';
import { Promises } from 'vs/base/common/async';

/**
 * The maximum of time we accept to wait on resolving the shell
 * environment before giving up. This ensures we are not blocking
 * other tasks from running for a too long time period.
 */
const MAX_SHELL_RESOLVE_TIME = 10000;

let unixShellEnvPromise: Promise<typeof process.env> | undefined = undefined;

/**
 * Resolves the shell environment by spawning a shell. This call will cache
 * the shell spawning so that subsequent invocations use that cached result.
 *
 * Will throw an error if:
 * - we hit a timeout of `MAX_SHELL_RESOLVE_TIME`
 * - any other error from spawning a shell to figure out the environment
 */
export async function getResolvedShellEnv(logService: ILogService, args: NativeParsedArgs, env: IProcessEnvironment): Promise<typeof process.env> {

	// Skip if --force-disable-user-env
	if (args['force-disable-user-env']) {
		logService.trace('resolveShellEnv(): skipped (--force-disable-user-env)');

		return {};
	}

	// Skip on windows
	else if (isWindows) {
		logService.trace('resolveShellEnv(): skipped (Windows)');

		return {};
	}

	// Skip if running from CLI already
	else if (isLaunchedFromCli(env) && !args['force-user-env']) {
		logService.trace('resolveShellEnv(): skipped (VSCODE_CLI is set)');

		return {};
	}

	// Otherwise resolve (macOS, Linux)
	else {
		if (isLaunchedFromCli(env)) {
			logService.trace('resolveShellEnv(): running (--force-user-env)');
		} else {
			logService.trace('resolveShellEnv(): running (macOS/Linux)');
		}

		// Call this only once and cache the promise for
		// subsequent calls since this operation can be
		// expensive (spawns a process).
		if (!unixShellEnvPromise) {
			unixShellEnvPromise = Promises.withAsyncBody<NodeJS.ProcessEnv>(async (resolve, reject) => {
				const cts = new CancellationTokenSource();

				// Give up resolving shell env after some time
				const timeout = setTimeout(() => {
					cts.dispose(true);
					reject(new Error(localize('resolveShellEnvTimeout', "Unable to resolve your shell environment in a reasonable time. Please review your shell configuration.")));
				}, MAX_SHELL_RESOLVE_TIME);

				// Resolve shell env and handle errors
				try {
					resolve(await doResolveUnixShellEnv(logService, cts.token));
				} catch (error) {
					if (!isPromiseCanceledError(error) && !cts.token.isCancellationRequested) {
						reject(new Error(localize('resolveShellEnvError', "Unable to resolve your shell environment: {0}", toErrorMessage(error))));
					} else {
						resolve({});
					}
				} finally {
					clearTimeout(timeout);
					cts.dispose();
				}
			});
		}

		return unixShellEnvPromise;
	}
}

async function doResolveUnixShellEnv(logService: ILogService, token: CancellationToken): Promise<typeof process.env> {
	const runAsNode = process.env['ELECTRON_RUN_AS_NODE'];
	logService.trace('getUnixShellEnvironment#runAsNode', runAsNode);

	const noAttach = process.env['ELECTRON_NO_ATTACH_CONSOLE'];
	logService.trace('getUnixShellEnvironment#noAttach', noAttach);

	const mark = generateUuid().replace(/-/g, '').substr(0, 12);
	const regex = new RegExp(mark + '(.*)' + mark);

	const env = {
		...process.env,
		ELECTRON_RUN_AS_NODE: '1',
		ELECTRON_NO_ATTACH_CONSOLE: '1'
	};

	logService.trace('getUnixShellEnvironment#env', env);
	const systemShellUnix = await getSystemShell(OS, env);
	logService.trace('getUnixShellEnvironment#shell', systemShellUnix);

	return new Promise<typeof process.env>((resolve, reject) => {
		if (token.isCancellationRequested) {
			return reject(canceled());
		}

		// handle popular non-POSIX shells
		const name = basename(systemShellUnix);
		let command: string, shellArgs: Array<string>;
		const extraArgs = (process.versions['electron'] && process.versions['microsoft-build']) ? '--ms-enable-electron-run-as-node' : '';
		if (/^pwsh(-preview)?$/.test(name)) {
			// Older versions of PowerShell removes double quotes sometimes so we use "double single quotes" which is how
			// you escape single quotes inside of a single quoted string.
			command = `& '${process.execPath}' ${extraArgs} -p '''${mark}'' + JSON.stringify(process.env) + ''${mark}'''`;
			shellArgs = ['-Login', '-Command'];
		} else {
			command = `'${process.execPath}' ${extraArgs} -p '"${mark}" + JSON.stringify(process.env) + "${mark}"'`;
<<<<<<< HEAD
			shellArgs = ['-ilc'];
=======

			if (name === 'tcsh') {
				shellArgs = ['-ic'];
			} else {
				shellArgs = ['-ilc'];
			}
>>>>>>> 7db1a2b8
		}

		logService.trace('getUnixShellEnvironment#spawn', JSON.stringify(shellArgs), command);

		const child = spawn(systemShellUnix, [...shellArgs, command], {
			detached: true,
			stdio: ['ignore', 'pipe', 'pipe'],
			env
		});

		token.onCancellationRequested(() => {
			child.kill();

			return reject(canceled());
		});

		child.on('error', err => {
			logService.error('getUnixShellEnvironment#errorChildProcess', toErrorMessage(err));
			reject(err);
		});

		const buffers: Buffer[] = [];
		child.stdout.on('data', b => buffers.push(b));

		const stderr: Buffer[] = [];
		child.stderr.on('data', b => stderr.push(b));

		child.on('close', (code, signal) => {
			const raw = Buffer.concat(buffers).toString('utf8');
			logService.trace('getUnixShellEnvironment#raw', raw);

			const stderrStr = Buffer.concat(stderr).toString('utf8');
			if (stderrStr.trim()) {
				logService.trace('getUnixShellEnvironment#stderr', stderrStr);
			}

			if (code || signal) {
				return reject(new Error(localize('resolveShellEnvExitError', "Unexpected exit code from spawned shell (code {0}, signal {1})", code, signal)));
			}

			const match = regex.exec(raw);
			const rawStripped = match ? match[1] : '{}';

			try {
				const env = JSON.parse(rawStripped);

				if (runAsNode) {
					env['ELECTRON_RUN_AS_NODE'] = runAsNode;
				} else {
					delete env['ELECTRON_RUN_AS_NODE'];
				}

				if (noAttach) {
					env['ELECTRON_NO_ATTACH_CONSOLE'] = noAttach;
				} else {
					delete env['ELECTRON_NO_ATTACH_CONSOLE'];
				}

				// https://github.com/microsoft/vscode/issues/22593#issuecomment-336050758
				delete env['XDG_RUNTIME_DIR'];

				logService.trace('getUnixShellEnvironment#result', env);
				resolve(env);
			} catch (err) {
				logService.error('getUnixShellEnvironment#errorCaught', toErrorMessage(err));
				reject(err);
			}
		});
	});
}<|MERGE_RESOLUTION|>--- conflicted
+++ resolved
@@ -134,16 +134,12 @@
 			shellArgs = ['-Login', '-Command'];
 		} else {
 			command = `'${process.execPath}' ${extraArgs} -p '"${mark}" + JSON.stringify(process.env) + "${mark}"'`;
-<<<<<<< HEAD
-			shellArgs = ['-ilc'];
-=======
 
 			if (name === 'tcsh') {
 				shellArgs = ['-ic'];
 			} else {
 				shellArgs = ['-ilc'];
 			}
->>>>>>> 7db1a2b8
 		}
 
 		logService.trace('getUnixShellEnvironment#spawn', JSON.stringify(shellArgs), command);
