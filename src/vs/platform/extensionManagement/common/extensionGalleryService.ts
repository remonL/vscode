--- conflicted
+++ resolved
@@ -1052,11 +1052,7 @@
 				if (seenVersions.has(version.version)) {
 					return;
 				}
-<<<<<<< HEAD
-				if (await this.isValidVersion(version, preRelease ? 'prerelease' : 'release', true, allTargetPlatforms, targetPlatform)) {
-=======
 				if (await this.isValidVersion(version, includePreRelease ? 'any' : 'release', true, allTargetPlatforms, targetPlatform)) {
->>>>>>> b5205cc8
 					result.push({ version: version.version, date: version.lastUpdated, isPreReleaseVersion: isPreReleaseVersion(version) });
 					seenVersions.add(version.version);
 				}
