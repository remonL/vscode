--- conflicted
+++ resolved
@@ -666,21 +666,6 @@
 		);
 	});
 
-<<<<<<< HEAD
-	test('includeEmptyLines false', () => {
-		testLineCommentCommand(
-			[
-				'',
-				'f'
-			],
-			new Selection(1, 1, 2, 2),
-			[
-				'',
-				'!@# f'
-			],
-			new Selection(1, 1, 2, 6)
-		);
-=======
 	suite('includeEmptyLines true', () => {
 		function testLineCommentCommand(lines: string[], selection: Selection, expectedLines: string[], expectedSelection: Selection): void {
 			let mode = new CommentMode({ lineComment: '!@#', blockComment: ['<!@#', '#@!>'] });
@@ -770,7 +755,6 @@
 				new Selection(2, 2, 1, 1)
 			);
 		});
->>>>>>> 551f9188
 	});
 });
 
