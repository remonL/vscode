--- conflicted
+++ resolved
@@ -72,14 +72,9 @@
 				this.onDidChangeEmitter.fire();
 			}
 		} else {
-<<<<<<< HEAD
-			if (this.cache.value) {
-				this.cache.clear();
-=======
 			if (this.bracketPairsTree.value) {
 				this.bracketPairsTree.clear();
 				// Important: Don't call fire if there was no change!
->>>>>>> 7db1a2b8
 				this.onDidChangeEmitter.fire();
 			}
 		}
