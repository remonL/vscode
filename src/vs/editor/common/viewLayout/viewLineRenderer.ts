/*---------------------------------------------------------------------------------------------
 *  Copyright (c) Microsoft Corporation. All rights reserved.
 *  Licensed under the MIT License. See License.txt in the project root for license information.
 *--------------------------------------------------------------------------------------------*/

import { CharCode } from 'vs/base/common/charCode';
import * as strings from 'vs/base/common/strings';
import { IViewLineTokens } from 'vs/editor/common/core/lineTokens';
import { IStringBuilder, createStringBuilder } from 'vs/editor/common/core/stringBuilder';
import { LineDecoration, LineDecorationsNormalizer } from 'vs/editor/common/viewLayout/lineDecorations';
import { InlineDecorationType } from 'vs/editor/common/viewModel/viewModel';

export const enum RenderWhitespace {
	None = 0,
	Boundary = 1,
	Selection = 2,
	Trailing = 3,
	All = 4
}

export const enum LinePartMetadata {
	IS_WHITESPACE = 1,
	PSEUDO_BEFORE = 2,
	PSEUDO_AFTER = 4,

	IS_WHITESPACE_MASK = 0b001,
	PSEUDO_BEFORE_MASK = 0b010,
	PSEUDO_AFTER_MASK = 0b100,
}

class LinePart {
	_linePartBrand: void = undefined;

	/**
	 * last char index of this token (not inclusive).
	 */
	public readonly endIndex: number;
	public readonly type: string;
	public readonly metadata: number;

	constructor(endIndex: number, type: string, metadata: number) {
		this.endIndex = endIndex;
		this.type = type;
		this.metadata = metadata;
	}

	public isWhitespace(): boolean {
		return (this.metadata & LinePartMetadata.IS_WHITESPACE_MASK ? true : false);
	}

	public isPseudoAfter(): boolean {
		return (this.metadata & LinePartMetadata.PSEUDO_AFTER_MASK ? true : false);
	}
}

export class LineRange {
	/**
	 * Zero-based offset on which the range starts, inclusive.
	 */
	public readonly startOffset: number;

	/**
	 * Zero-based offset on which the range ends, inclusive.
	 */
	public readonly endOffset: number;

	constructor(startIndex: number, endIndex: number) {
		this.startOffset = startIndex;
		this.endOffset = endIndex;
	}

	public equals(otherLineRange: LineRange) {
		return this.startOffset === otherLineRange.startOffset
			&& this.endOffset === otherLineRange.endOffset;
	}
}

export class RenderLineInput {

	public readonly useMonospaceOptimizations: boolean;
	public readonly canUseHalfwidthRightwardsArrow: boolean;
	public readonly lineContent: string;
	public readonly continuesWithWrappedLine: boolean;
	public readonly isBasicASCII: boolean;
	public readonly containsRTL: boolean;
	public readonly fauxIndentLength: number;
	public readonly lineTokens: IViewLineTokens;
	public readonly lineDecorations: LineDecoration[];
	public readonly tabSize: number;
	public readonly startVisibleColumn: number;
	public readonly spaceWidth: number;
	public readonly renderSpaceWidth: number;
	public readonly renderSpaceCharCode: number;
	public readonly stopRenderingLineAfter: number;
	public readonly renderWhitespace: RenderWhitespace;
	public readonly renderControlCharacters: boolean;
	public readonly fontLigatures: boolean;

	/**
	 * Defined only when renderWhitespace is 'selection'. Selections are non-overlapping,
	 * and ordered by position within the line.
	 */
	public readonly selectionsOnLine: LineRange[] | null;

	constructor(
		useMonospaceOptimizations: boolean,
		canUseHalfwidthRightwardsArrow: boolean,
		lineContent: string,
		continuesWithWrappedLine: boolean,
		isBasicASCII: boolean,
		containsRTL: boolean,
		fauxIndentLength: number,
		lineTokens: IViewLineTokens,
		lineDecorations: LineDecoration[],
		tabSize: number,
		startVisibleColumn: number,
		spaceWidth: number,
		middotWidth: number,
		wsmiddotWidth: number,
		stopRenderingLineAfter: number,
		renderWhitespace: 'none' | 'boundary' | 'selection' | 'trailing' | 'all',
		renderControlCharacters: boolean,
		fontLigatures: boolean,
		selectionsOnLine: LineRange[] | null
	) {
		this.useMonospaceOptimizations = useMonospaceOptimizations;
		this.canUseHalfwidthRightwardsArrow = canUseHalfwidthRightwardsArrow;
		this.lineContent = lineContent;
		this.continuesWithWrappedLine = continuesWithWrappedLine;
		this.isBasicASCII = isBasicASCII;
		this.containsRTL = containsRTL;
		this.fauxIndentLength = fauxIndentLength;
		this.lineTokens = lineTokens;
		this.lineDecorations = lineDecorations.sort(LineDecoration.compare);
		this.tabSize = tabSize;
		this.startVisibleColumn = startVisibleColumn;
		this.spaceWidth = spaceWidth;
		this.stopRenderingLineAfter = stopRenderingLineAfter;
		this.renderWhitespace = (
			renderWhitespace === 'all'
				? RenderWhitespace.All
				: renderWhitespace === 'boundary'
					? RenderWhitespace.Boundary
					: renderWhitespace === 'selection'
						? RenderWhitespace.Selection
						: renderWhitespace === 'trailing'
							? RenderWhitespace.Trailing
							: RenderWhitespace.None
		);
		this.renderControlCharacters = renderControlCharacters;
		this.fontLigatures = fontLigatures;
		this.selectionsOnLine = selectionsOnLine && selectionsOnLine.sort((a, b) => a.startOffset < b.startOffset ? -1 : 1);

		const wsmiddotDiff = Math.abs(wsmiddotWidth - spaceWidth);
		const middotDiff = Math.abs(middotWidth - spaceWidth);
		if (wsmiddotDiff < middotDiff) {
			this.renderSpaceWidth = wsmiddotWidth;
			this.renderSpaceCharCode = 0x2E31; // U+2E31 - WORD SEPARATOR MIDDLE DOT
		} else {
			this.renderSpaceWidth = middotWidth;
			this.renderSpaceCharCode = 0xB7; // U+00B7 - MIDDLE DOT
		}
	}

	private sameSelection(otherSelections: LineRange[] | null): boolean {
		if (this.selectionsOnLine === null) {
			return otherSelections === null;
		}

		if (otherSelections === null) {
			return false;
		}

		if (otherSelections.length !== this.selectionsOnLine.length) {
			return false;
		}

		for (let i = 0; i < this.selectionsOnLine.length; i++) {
			if (!this.selectionsOnLine[i].equals(otherSelections[i])) {
				return false;
			}
		}

		return true;
	}

	public equals(other: RenderLineInput): boolean {
		return (
			this.useMonospaceOptimizations === other.useMonospaceOptimizations
			&& this.canUseHalfwidthRightwardsArrow === other.canUseHalfwidthRightwardsArrow
			&& this.lineContent === other.lineContent
			&& this.continuesWithWrappedLine === other.continuesWithWrappedLine
			&& this.isBasicASCII === other.isBasicASCII
			&& this.containsRTL === other.containsRTL
			&& this.fauxIndentLength === other.fauxIndentLength
			&& this.tabSize === other.tabSize
			&& this.startVisibleColumn === other.startVisibleColumn
			&& this.spaceWidth === other.spaceWidth
			&& this.renderSpaceWidth === other.renderSpaceWidth
			&& this.renderSpaceCharCode === other.renderSpaceCharCode
			&& this.stopRenderingLineAfter === other.stopRenderingLineAfter
			&& this.renderWhitespace === other.renderWhitespace
			&& this.renderControlCharacters === other.renderControlCharacters
			&& this.fontLigatures === other.fontLigatures
			&& LineDecoration.equalsArr(this.lineDecorations, other.lineDecorations)
			&& this.lineTokens.equals(other.lineTokens)
			&& this.sameSelection(other.selectionsOnLine)
		);
	}
}

export const enum CharacterMappingConstants {
	PART_INDEX_MASK = 0b11111111111111110000000000000000,
	CHAR_INDEX_MASK = 0b00000000000000001111111111111111,

	CHAR_INDEX_OFFSET = 0,
	PART_INDEX_OFFSET = 16
}

export class DomPosition {
	constructor(
		public readonly partIndex: number,
		public readonly charIndex: number
	) { }
}

/**
 * Provides a both direction mapping between a line's character and its rendered position.
 */
export class CharacterMapping {

	private static getPartIndex(partData: number): number {
		return (partData & CharacterMappingConstants.PART_INDEX_MASK) >>> CharacterMappingConstants.PART_INDEX_OFFSET;
	}

	private static getCharIndex(partData: number): number {
		return (partData & CharacterMappingConstants.CHAR_INDEX_MASK) >>> CharacterMappingConstants.CHAR_INDEX_OFFSET;
	}

	public readonly length: number;
	private readonly _data: Uint32Array;
	private readonly _absoluteOffsets: Uint32Array;

	constructor(length: number, partCount: number) {
		this.length = length;
		this._data = new Uint32Array(this.length);
		this._absoluteOffsets = new Uint32Array(this.length);
	}

	public setColumnInfo(column: number, partIndex: number, charIndex: number, partAbsoluteOffset: number): void {
		const partData = (
			(partIndex << CharacterMappingConstants.PART_INDEX_OFFSET)
			| (charIndex << CharacterMappingConstants.CHAR_INDEX_OFFSET)
		) >>> 0;
		this._data[column - 1] = partData;
		this._absoluteOffsets[column - 1] = partAbsoluteOffset + charIndex;
	}

	public getAbsoluteOffset(column: number): number {
		if (this._absoluteOffsets.length === 0) {
			// No characters on this line
			return 0;
		}
		return this._absoluteOffsets[column - 1];
	}

	private charOffsetToPartData(charOffset: number): number {
		if (this.length === 0) {
			return 0;
		}
		if (charOffset < 0) {
			return this._data[0];
		}
		if (charOffset >= this.length) {
			return this._data[this.length - 1];
		}
		return this._data[charOffset];
	}

	public getDomPosition(column: number): DomPosition {
		const partData = this.charOffsetToPartData(column - 1);
		const partIndex = CharacterMapping.getPartIndex(partData);
		const charIndex = CharacterMapping.getCharIndex(partData);
		return new DomPosition(partIndex, charIndex);
	}

	public getColumn(domPosition: DomPosition, partLength: number): number {
		const charOffset = this.partDataToCharOffset(domPosition.partIndex, partLength, domPosition.charIndex);
		return charOffset + 1;
	}

	private partDataToCharOffset(partIndex: number, partLength: number, charIndex: number): number {
		if (this.length === 0) {
			return 0;
		}

		let searchEntry = (
			(partIndex << CharacterMappingConstants.PART_INDEX_OFFSET)
			| (charIndex << CharacterMappingConstants.CHAR_INDEX_OFFSET)
		) >>> 0;

		let min = 0;
		let max = this.length - 1;
		while (min + 1 < max) {
			let mid = ((min + max) >>> 1);
			let midEntry = this._data[mid];
			if (midEntry === searchEntry) {
				return mid;
			} else if (midEntry > searchEntry) {
				max = mid;
			} else {
				min = mid;
			}
		}

		if (min === max) {
			return min;
		}

		let minEntry = this._data[min];
		let maxEntry = this._data[max];

		if (minEntry === searchEntry) {
			return min;
		}
		if (maxEntry === searchEntry) {
			return max;
		}

		let minPartIndex = CharacterMapping.getPartIndex(minEntry);
		let minCharIndex = CharacterMapping.getCharIndex(minEntry);

		let maxPartIndex = CharacterMapping.getPartIndex(maxEntry);
		let maxCharIndex: number;

		if (minPartIndex !== maxPartIndex) {
			// sitting between parts
			maxCharIndex = partLength;
		} else {
			maxCharIndex = CharacterMapping.getCharIndex(maxEntry);
		}

		let minEntryDistance = charIndex - minCharIndex;
		let maxEntryDistance = maxCharIndex - charIndex;

		if (minEntryDistance <= maxEntryDistance) {
			return min;
		}
		return max;
	}
}

export const enum ForeignElementType {
	None = 0,
	Before = 1,
	After = 2
}

export class RenderLineOutput {
	_renderLineOutputBrand: void = undefined;

	readonly characterMapping: CharacterMapping;
	readonly containsRTL: boolean;
	readonly containsForeignElements: ForeignElementType;

	constructor(characterMapping: CharacterMapping, containsRTL: boolean, containsForeignElements: ForeignElementType) {
		this.characterMapping = characterMapping;
		this.containsRTL = containsRTL;
		this.containsForeignElements = containsForeignElements;
	}
}

export function renderViewLine(input: RenderLineInput, sb: IStringBuilder): RenderLineOutput {
	if (input.lineContent.length === 0) {

		if (input.lineDecorations.length > 0) {
			// This line is empty, but it contains inline decorations
			sb.appendASCIIString(`<span>`);

			let beforeCount = 0;
			let afterCount = 0;
			let containsForeignElements = ForeignElementType.None;
			for (const lineDecoration of input.lineDecorations) {
				if (lineDecoration.type === InlineDecorationType.Before || lineDecoration.type === InlineDecorationType.After) {
					sb.appendASCIIString(`<span class="`);
					sb.appendASCIIString(lineDecoration.className);
					sb.appendASCIIString(`"></span>`);

					if (lineDecoration.type === InlineDecorationType.Before) {
						containsForeignElements |= ForeignElementType.Before;
						beforeCount++;
					}
					if (lineDecoration.type === InlineDecorationType.After) {
						containsForeignElements |= ForeignElementType.After;
						afterCount++;
					}
				}
			}

			sb.appendASCIIString(`</span>`);

			const characterMapping = new CharacterMapping(1, beforeCount + afterCount);
			characterMapping.setColumnInfo(1, beforeCount, 0, 0);

			return new RenderLineOutput(
				characterMapping,
				false,
				containsForeignElements
			);
		}

		// completely empty line
		sb.appendASCIIString('<span><span></span></span>');
		return new RenderLineOutput(
			new CharacterMapping(0, 0),
			false,
			ForeignElementType.None
		);
	}

	return _renderLine(resolveRenderLineInput(input), sb);
}

export class RenderLineOutput2 {
	constructor(
		public readonly characterMapping: CharacterMapping,
		public readonly html: string,
		public readonly containsRTL: boolean,
		public readonly containsForeignElements: ForeignElementType
	) {
	}
}

export function renderViewLine2(input: RenderLineInput): RenderLineOutput2 {
	let sb = createStringBuilder(10000);
	let out = renderViewLine(input, sb);
	return new RenderLineOutput2(out.characterMapping, sb.build(), out.containsRTL, out.containsForeignElements);
}

class ResolvedRenderLineInput {
	constructor(
		public readonly fontIsMonospace: boolean,
		public readonly canUseHalfwidthRightwardsArrow: boolean,
		public readonly lineContent: string,
		public readonly len: number,
		public readonly isOverflowing: boolean,
		public readonly parts: LinePart[],
		public readonly containsForeignElements: ForeignElementType,
		public readonly fauxIndentLength: number,
		public readonly tabSize: number,
		public readonly startVisibleColumn: number,
		public readonly containsRTL: boolean,
		public readonly spaceWidth: number,
		public readonly renderSpaceCharCode: number,
		public readonly renderWhitespace: RenderWhitespace,
		public readonly renderControlCharacters: boolean,
	) {
		//
	}
}

function resolveRenderLineInput(input: RenderLineInput): ResolvedRenderLineInput {
	const lineContent = input.lineContent;

	let isOverflowing: boolean;
	let len: number;

	if (input.stopRenderingLineAfter !== -1 && input.stopRenderingLineAfter < lineContent.length) {
		isOverflowing = true;
		len = input.stopRenderingLineAfter;
	} else {
		isOverflowing = false;
		len = lineContent.length;
	}

	let tokens = transformAndRemoveOverflowing(input.lineTokens, input.fauxIndentLength, len);
	if (input.renderControlCharacters && !input.isBasicASCII) {
		// Calling `extractControlCharacters` before adding (possibly empty) line parts
		// for inline decorations. `extractControlCharacters` removes empty line parts.
		tokens = extractControlCharacters(lineContent, tokens);
	}
	if (input.renderWhitespace === RenderWhitespace.All ||
		input.renderWhitespace === RenderWhitespace.Boundary ||
		(input.renderWhitespace === RenderWhitespace.Selection && !!input.selectionsOnLine) ||
		input.renderWhitespace === RenderWhitespace.Trailing) {

		tokens = _applyRenderWhitespace(input, lineContent, len, tokens);
	}
	let containsForeignElements = ForeignElementType.None;
	if (input.lineDecorations.length > 0) {
		for (let i = 0, len = input.lineDecorations.length; i < len; i++) {
			const lineDecoration = input.lineDecorations[i];
			if (lineDecoration.type === InlineDecorationType.RegularAffectingLetterSpacing) {
				// Pretend there are foreign elements... although not 100% accurate.
				containsForeignElements |= ForeignElementType.Before;
			} else if (lineDecoration.type === InlineDecorationType.Before) {
				containsForeignElements |= ForeignElementType.Before;
			} else if (lineDecoration.type === InlineDecorationType.After) {
				containsForeignElements |= ForeignElementType.After;
			}
		}
		tokens = _applyInlineDecorations(lineContent, len, tokens, input.lineDecorations);
	}
	if (!input.containsRTL) {
		// We can never split RTL text, as it ruins the rendering
		tokens = splitLargeTokens(lineContent, tokens, !input.isBasicASCII || input.fontLigatures);
	}

	return new ResolvedRenderLineInput(
		input.useMonospaceOptimizations,
		input.canUseHalfwidthRightwardsArrow,
		lineContent,
		len,
		isOverflowing,
		tokens,
		containsForeignElements,
		input.fauxIndentLength,
		input.tabSize,
		input.startVisibleColumn,
		input.containsRTL,
		input.spaceWidth,
		input.renderSpaceCharCode,
		input.renderWhitespace,
		input.renderControlCharacters
	);
}

/**
 * In the rendering phase, characters are always looped until token.endIndex.
 * Ensure that all tokens end before `len` and the last one ends precisely at `len`.
 */
function transformAndRemoveOverflowing(tokens: IViewLineTokens, fauxIndentLength: number, len: number): LinePart[] {
	let result: LinePart[] = [], resultLen = 0;

	// The faux indent part of the line should have no token type
	if (fauxIndentLength > 0) {
		result[resultLen++] = new LinePart(fauxIndentLength, '', 0);
	}

	for (let tokenIndex = 0, tokensLen = tokens.getCount(); tokenIndex < tokensLen; tokenIndex++) {
		const endIndex = tokens.getEndOffset(tokenIndex);
		if (endIndex <= fauxIndentLength) {
			// The faux indent part of the line should have no token type
			continue;
		}
		const type = tokens.getClassName(tokenIndex);
		if (endIndex >= len) {
			result[resultLen++] = new LinePart(len, type, 0);
			break;
		}
		result[resultLen++] = new LinePart(endIndex, type, 0);
	}

	return result;
}

/**
 * written as a const enum to get value inlining.
 */
const enum Constants {
	LongToken = 50
}

/**
 * See https://github.com/microsoft/vscode/issues/6885.
 * It appears that having very large spans causes very slow reading of character positions.
 * So here we try to avoid that.
 */
function splitLargeTokens(lineContent: string, tokens: LinePart[], onlyAtSpaces: boolean): LinePart[] {
	let lastTokenEndIndex = 0;
	let result: LinePart[] = [], resultLen = 0;

	if (onlyAtSpaces) {
		// Split only at spaces => we need to walk each character
		for (let i = 0, len = tokens.length; i < len; i++) {
			const token = tokens[i];
			const tokenEndIndex = token.endIndex;
			if (lastTokenEndIndex + Constants.LongToken < tokenEndIndex) {
				const tokenType = token.type;
				const tokenMetadata = token.metadata;

				let lastSpaceOffset = -1;
				let currTokenStart = lastTokenEndIndex;
				for (let j = lastTokenEndIndex; j < tokenEndIndex; j++) {
					if (lineContent.charCodeAt(j) === CharCode.Space) {
						lastSpaceOffset = j;
					}
					if (lastSpaceOffset !== -1 && j - currTokenStart >= Constants.LongToken) {
						// Split at `lastSpaceOffset` + 1
						result[resultLen++] = new LinePart(lastSpaceOffset + 1, tokenType, tokenMetadata);
						currTokenStart = lastSpaceOffset + 1;
						lastSpaceOffset = -1;
					}
				}
				if (currTokenStart !== tokenEndIndex) {
					result[resultLen++] = new LinePart(tokenEndIndex, tokenType, tokenMetadata);
				}
			} else {
				result[resultLen++] = token;
			}

			lastTokenEndIndex = tokenEndIndex;
		}
	} else {
		// Split anywhere => we don't need to walk each character
		for (let i = 0, len = tokens.length; i < len; i++) {
			const token = tokens[i];
			const tokenEndIndex = token.endIndex;
			let diff = (tokenEndIndex - lastTokenEndIndex);
			if (diff > Constants.LongToken) {
				const tokenType = token.type;
				const tokenMetadata = token.metadata;
				const piecesCount = Math.ceil(diff / Constants.LongToken);
				for (let j = 1; j < piecesCount; j++) {
					let pieceEndIndex = lastTokenEndIndex + (j * Constants.LongToken);
					result[resultLen++] = new LinePart(pieceEndIndex, tokenType, tokenMetadata);
				}
				result[resultLen++] = new LinePart(tokenEndIndex, tokenType, tokenMetadata);
			} else {
				result[resultLen++] = token;
			}
			lastTokenEndIndex = tokenEndIndex;
		}
	}

	return result;
}

function isControlCharacter(charCode: number): boolean {
	if (charCode < 32) {
		return (charCode !== CharCode.Tab);
	}
	if (charCode === 127) {
		// DEL
		return true;
	}

	if (
		(charCode >= 0x202A && charCode <= 0x202E)
		|| (charCode >= 0x2066 && charCode <= 0x2069)
		|| (charCode >= 0x200E && charCode <= 0x200F)
		|| charCode === 0x061C
	) {
		// Unicode Directional Formatting Characters
		// LRE	U+202A	LEFT-TO-RIGHT EMBEDDING
		// RLE	U+202B	RIGHT-TO-LEFT EMBEDDING
		// PDF	U+202C	POP DIRECTIONAL FORMATTING
		// LRO	U+202D	LEFT-TO-RIGHT OVERRIDE
		// RLO	U+202E	RIGHT-TO-LEFT OVERRIDE
<<<<<<< HEAD
		// LRI	U+2066	LEFT‑TO‑RIGHT ISOLATE
		// RLI	U+2067	RIGHT‑TO‑LEFT ISOLATE
=======
		// LRI	U+2066	LEFT-TO-RIGHT ISOLATE
		// RLI	U+2067	RIGHT-TO-LEFT ISOLATE
>>>>>>> 7db1a2b8
		// FSI	U+2068	FIRST STRONG ISOLATE
		// PDI	U+2069	POP DIRECTIONAL ISOLATE
		// LRM	U+200E	LEFT-TO-RIGHT MARK
		// RLM	U+200F	RIGHT-TO-LEFT MARK
		// ALM	U+061C	ARABIC LETTER MARK
		return true;
	}

	return false;
}

function extractControlCharacters(lineContent: string, tokens: LinePart[]): LinePart[] {
	let result: LinePart[] = [];
	let lastLinePart: LinePart = new LinePart(0, '', 0);
	let charOffset = 0;
	for (const token of tokens) {
		const tokenEndIndex = token.endIndex;
		for (; charOffset < tokenEndIndex; charOffset++) {
			const charCode = lineContent.charCodeAt(charOffset);
			if (isControlCharacter(charCode)) {
				if (charOffset > lastLinePart.endIndex) {
					// emit previous part if it has text
					lastLinePart = new LinePart(charOffset, token.type, token.metadata);
					result.push(lastLinePart);
				}
				lastLinePart = new LinePart(charOffset + 1, 'mtkcontrol', token.metadata);
				result.push(lastLinePart);
			}
		}
		if (charOffset > lastLinePart.endIndex) {
			// emit previous part if it has text
			lastLinePart = new LinePart(tokenEndIndex, token.type, token.metadata);
			result.push(lastLinePart);
		}
	}
	return result;
}

/**
 * Whitespace is rendered by "replacing" tokens with a special-purpose `mtkw` type that is later recognized in the rendering phase.
 * Moreover, a token is created for every visual indent because on some fonts the glyphs used for rendering whitespace (&rarr; or &middot;) do not have the same width as &nbsp;.
 * The rendering phase will generate `style="width:..."` for these tokens.
 */
function _applyRenderWhitespace(input: RenderLineInput, lineContent: string, len: number, tokens: LinePart[]): LinePart[] {

	const continuesWithWrappedLine = input.continuesWithWrappedLine;
	const fauxIndentLength = input.fauxIndentLength;
	const tabSize = input.tabSize;
	const startVisibleColumn = input.startVisibleColumn;
	const useMonospaceOptimizations = input.useMonospaceOptimizations;
	const selections = input.selectionsOnLine;
	const onlyBoundary = (input.renderWhitespace === RenderWhitespace.Boundary);
	const onlyTrailing = (input.renderWhitespace === RenderWhitespace.Trailing);
	const generateLinePartForEachWhitespace = (input.renderSpaceWidth !== input.spaceWidth);

	let result: LinePart[] = [], resultLen = 0;
	let tokenIndex = 0;
	let tokenType = tokens[tokenIndex].type;
	let tokenEndIndex = tokens[tokenIndex].endIndex;
	const tokensLength = tokens.length;

	let lineIsEmptyOrWhitespace = false;
	let firstNonWhitespaceIndex = strings.firstNonWhitespaceIndex(lineContent);
	let lastNonWhitespaceIndex: number;
	if (firstNonWhitespaceIndex === -1) {
		lineIsEmptyOrWhitespace = true;
		firstNonWhitespaceIndex = len;
		lastNonWhitespaceIndex = len;
	} else {
		lastNonWhitespaceIndex = strings.lastNonWhitespaceIndex(lineContent);
	}

	let wasInWhitespace = false;
	let currentSelectionIndex = 0;
	let currentSelection = selections && selections[currentSelectionIndex];
	let tmpIndent = startVisibleColumn % tabSize;
	for (let charIndex = fauxIndentLength; charIndex < len; charIndex++) {
		const chCode = lineContent.charCodeAt(charIndex);

		if (currentSelection && charIndex >= currentSelection.endOffset) {
			currentSelectionIndex++;
			currentSelection = selections && selections[currentSelectionIndex];
		}

		let isInWhitespace: boolean;
		if (charIndex < firstNonWhitespaceIndex || charIndex > lastNonWhitespaceIndex) {
			// in leading or trailing whitespace
			isInWhitespace = true;
		} else if (chCode === CharCode.Tab) {
			// a tab character is rendered both in all and boundary cases
			isInWhitespace = true;
		} else if (chCode === CharCode.Space) {
			// hit a space character
			if (onlyBoundary) {
				// rendering only boundary whitespace
				if (wasInWhitespace) {
					isInWhitespace = true;
				} else {
					const nextChCode = (charIndex + 1 < len ? lineContent.charCodeAt(charIndex + 1) : CharCode.Null);
					isInWhitespace = (nextChCode === CharCode.Space || nextChCode === CharCode.Tab);
				}
			} else {
				isInWhitespace = true;
			}
		} else {
			isInWhitespace = false;
		}

		// If rendering whitespace on selection, check that the charIndex falls within a selection
		if (isInWhitespace && selections) {
			isInWhitespace = !!currentSelection && currentSelection.startOffset <= charIndex && currentSelection.endOffset > charIndex;
		}

		// If rendering only trailing whitespace, check that the charIndex points to trailing whitespace.
		if (isInWhitespace && onlyTrailing) {
			isInWhitespace = lineIsEmptyOrWhitespace || charIndex > lastNonWhitespaceIndex;
		}

		if (wasInWhitespace) {
			// was in whitespace token
			if (!isInWhitespace || (!useMonospaceOptimizations && tmpIndent >= tabSize)) {
				// leaving whitespace token or entering a new indent
				if (generateLinePartForEachWhitespace) {
					const lastEndIndex = (resultLen > 0 ? result[resultLen - 1].endIndex : fauxIndentLength);
					for (let i = lastEndIndex + 1; i <= charIndex; i++) {
						result[resultLen++] = new LinePart(i, 'mtkw', LinePartMetadata.IS_WHITESPACE);
					}
				} else {
					result[resultLen++] = new LinePart(charIndex, 'mtkw', LinePartMetadata.IS_WHITESPACE);
				}
				tmpIndent = tmpIndent % tabSize;
			}
		} else {
			// was in regular token
			if (charIndex === tokenEndIndex || (isInWhitespace && charIndex > fauxIndentLength)) {
				result[resultLen++] = new LinePart(charIndex, tokenType, 0);
				tmpIndent = tmpIndent % tabSize;
			}
		}

		if (chCode === CharCode.Tab) {
			tmpIndent = tabSize;
		} else if (strings.isFullWidthCharacter(chCode)) {
			tmpIndent += 2;
		} else {
			tmpIndent++;
		}

		wasInWhitespace = isInWhitespace;

		while (charIndex === tokenEndIndex) {
			tokenIndex++;
			if (tokenIndex < tokensLength) {
				tokenType = tokens[tokenIndex].type;
				tokenEndIndex = tokens[tokenIndex].endIndex;
			} else {
				break;
			}
		}
	}

	let generateWhitespace = false;
	if (wasInWhitespace) {
		// was in whitespace token
		if (continuesWithWrappedLine && onlyBoundary) {
			let lastCharCode = (len > 0 ? lineContent.charCodeAt(len - 1) : CharCode.Null);
			let prevCharCode = (len > 1 ? lineContent.charCodeAt(len - 2) : CharCode.Null);
			let isSingleTrailingSpace = (lastCharCode === CharCode.Space && (prevCharCode !== CharCode.Space && prevCharCode !== CharCode.Tab));
			if (!isSingleTrailingSpace) {
				generateWhitespace = true;
			}
		} else {
			generateWhitespace = true;
		}
	}

	if (generateWhitespace) {
		if (generateLinePartForEachWhitespace) {
			const lastEndIndex = (resultLen > 0 ? result[resultLen - 1].endIndex : fauxIndentLength);
			for (let i = lastEndIndex + 1; i <= len; i++) {
				result[resultLen++] = new LinePart(i, 'mtkw', LinePartMetadata.IS_WHITESPACE);
			}
		} else {
			result[resultLen++] = new LinePart(len, 'mtkw', LinePartMetadata.IS_WHITESPACE);
		}
	} else {
		result[resultLen++] = new LinePart(len, tokenType, 0);
	}

	return result;
}

/**
 * Inline decorations are "merged" on top of tokens.
 * Special care must be taken when multiple inline decorations are at play and they overlap.
 */
function _applyInlineDecorations(lineContent: string, len: number, tokens: LinePart[], _lineDecorations: LineDecoration[]): LinePart[] {
	_lineDecorations.sort(LineDecoration.compare);
	const lineDecorations = LineDecorationsNormalizer.normalize(lineContent, _lineDecorations);
	const lineDecorationsLen = lineDecorations.length;

	let lineDecorationIndex = 0;
	let result: LinePart[] = [], resultLen = 0, lastResultEndIndex = 0;
	for (let tokenIndex = 0, len = tokens.length; tokenIndex < len; tokenIndex++) {
		const token = tokens[tokenIndex];
		const tokenEndIndex = token.endIndex;
		const tokenType = token.type;
		const tokenMetadata = token.metadata;

		while (lineDecorationIndex < lineDecorationsLen && lineDecorations[lineDecorationIndex].startOffset < tokenEndIndex) {
			const lineDecoration = lineDecorations[lineDecorationIndex];

			if (lineDecoration.startOffset > lastResultEndIndex) {
				lastResultEndIndex = lineDecoration.startOffset;
				result[resultLen++] = new LinePart(lastResultEndIndex, tokenType, tokenMetadata);
			}

			if (lineDecoration.endOffset + 1 <= tokenEndIndex) {
				// This line decoration ends before this token ends
				lastResultEndIndex = lineDecoration.endOffset + 1;
				result[resultLen++] = new LinePart(lastResultEndIndex, tokenType + ' ' + lineDecoration.className, tokenMetadata | lineDecoration.metadata);
				lineDecorationIndex++;
			} else {
				// This line decoration continues on to the next token
				lastResultEndIndex = tokenEndIndex;
				result[resultLen++] = new LinePart(lastResultEndIndex, tokenType + ' ' + lineDecoration.className, tokenMetadata | lineDecoration.metadata);
				break;
			}
		}

		if (tokenEndIndex > lastResultEndIndex) {
			lastResultEndIndex = tokenEndIndex;
			result[resultLen++] = new LinePart(lastResultEndIndex, tokenType, tokenMetadata);
		}
	}

	const lastTokenEndIndex = tokens[tokens.length - 1].endIndex;
	if (lineDecorationIndex < lineDecorationsLen && lineDecorations[lineDecorationIndex].startOffset === lastTokenEndIndex) {
		while (lineDecorationIndex < lineDecorationsLen && lineDecorations[lineDecorationIndex].startOffset === lastTokenEndIndex) {
			const lineDecoration = lineDecorations[lineDecorationIndex];
			result[resultLen++] = new LinePart(lastResultEndIndex, lineDecoration.className, lineDecoration.metadata);
			lineDecorationIndex++;
		}
	}

	return result;
}

/**
 * This function is on purpose not split up into multiple functions to allow runtime type inference (i.e. performance reasons).
 * Notice how all the needed data is fully resolved and passed in (i.e. no other calls).
 */
function _renderLine(input: ResolvedRenderLineInput, sb: IStringBuilder): RenderLineOutput {
	const fontIsMonospace = input.fontIsMonospace;
	const canUseHalfwidthRightwardsArrow = input.canUseHalfwidthRightwardsArrow;
	const containsForeignElements = input.containsForeignElements;
	const lineContent = input.lineContent;
	const len = input.len;
	const isOverflowing = input.isOverflowing;
	const parts = input.parts;
	const fauxIndentLength = input.fauxIndentLength;
	const tabSize = input.tabSize;
	const startVisibleColumn = input.startVisibleColumn;
	const containsRTL = input.containsRTL;
	const spaceWidth = input.spaceWidth;
	const renderSpaceCharCode = input.renderSpaceCharCode;
	const renderWhitespace = input.renderWhitespace;
	const renderControlCharacters = input.renderControlCharacters;

	const characterMapping = new CharacterMapping(len + 1, parts.length);
	let lastCharacterMappingDefined = false;

	let charIndex = 0;
	let visibleColumn = startVisibleColumn;
	let charOffsetInPart = 0;

	let partDisplacement = 0;
	let prevPartContentCnt = 0;
	let partAbsoluteOffset = 0;

	if (containsRTL) {
		sb.appendASCIIString('<span dir="ltr">');
	} else {
		sb.appendASCIIString('<span>');
	}

	for (let partIndex = 0, tokensLen = parts.length; partIndex < tokensLen; partIndex++) {
		partAbsoluteOffset += prevPartContentCnt;

		const part = parts[partIndex];
		const partEndIndex = part.endIndex;
		const partType = part.type;
		const partRendersWhitespace = (renderWhitespace !== RenderWhitespace.None && part.isWhitespace());
		const partRendersWhitespaceWithWidth = partRendersWhitespace && !fontIsMonospace && (partType === 'mtkw'/*only whitespace*/ || !containsForeignElements);
		const partIsEmptyAndHasPseudoAfter = (charIndex === partEndIndex && part.isPseudoAfter());
		charOffsetInPart = 0;

		sb.appendASCIIString('<span class="');
		sb.appendASCIIString(partRendersWhitespaceWithWidth ? 'mtkz' : partType);
		sb.appendASCII(CharCode.DoubleQuote);

		if (partRendersWhitespace) {

			let partContentCnt = 0;
			{
				let _charIndex = charIndex;
				let _visibleColumn = visibleColumn;

				for (; _charIndex < partEndIndex; _charIndex++) {
					const charCode = lineContent.charCodeAt(_charIndex);
					const charWidth = (charCode === CharCode.Tab ? (tabSize - (_visibleColumn % tabSize)) : 1) | 0;
					partContentCnt += charWidth;
					if (_charIndex >= fauxIndentLength) {
						_visibleColumn += charWidth;
					}
				}
			}

			if (partRendersWhitespaceWithWidth) {
				sb.appendASCIIString(' style="width:');
				sb.appendASCIIString(String(spaceWidth * partContentCnt));
				sb.appendASCIIString('px"');
			}
			sb.appendASCII(CharCode.GreaterThan);

			for (; charIndex < partEndIndex; charIndex++) {
				characterMapping.setColumnInfo(charIndex + 1, partIndex - partDisplacement, charOffsetInPart, partAbsoluteOffset);
				partDisplacement = 0;
				const charCode = lineContent.charCodeAt(charIndex);
				let charWidth: number;

				if (charCode === CharCode.Tab) {
					charWidth = (tabSize - (visibleColumn % tabSize)) | 0;

					if (!canUseHalfwidthRightwardsArrow || charWidth > 1) {
						sb.write1(0x2192); // RIGHTWARDS ARROW
					} else {
						sb.write1(0xFFEB); // HALFWIDTH RIGHTWARDS ARROW
					}
					for (let space = 2; space <= charWidth; space++) {
						sb.write1(0xA0); // &nbsp;
					}

				} else { // must be CharCode.Space
					charWidth = 1;

					sb.write1(renderSpaceCharCode); // &middot; or word separator middle dot
				}

				charOffsetInPart += charWidth;
				if (charIndex >= fauxIndentLength) {
					visibleColumn += charWidth;
				}
			}

			prevPartContentCnt = partContentCnt;

		} else {

			let partContentCnt = 0;

			sb.appendASCII(CharCode.GreaterThan);

			for (; charIndex < partEndIndex; charIndex++) {
				characterMapping.setColumnInfo(charIndex + 1, partIndex - partDisplacement, charOffsetInPart, partAbsoluteOffset);
				partDisplacement = 0;
				const charCode = lineContent.charCodeAt(charIndex);

				let producedCharacters = 1;
				let charWidth = 1;

				switch (charCode) {
					case CharCode.Tab:
						producedCharacters = (tabSize - (visibleColumn % tabSize));
						charWidth = producedCharacters;
						for (let space = 1; space <= producedCharacters; space++) {
							sb.write1(0xA0); // &nbsp;
						}
						break;

					case CharCode.Space:
						sb.write1(0xA0); // &nbsp;
						break;

					case CharCode.LessThan:
						sb.appendASCIIString('&lt;');
						break;

					case CharCode.GreaterThan:
						sb.appendASCIIString('&gt;');
						break;

					case CharCode.Ampersand:
						sb.appendASCIIString('&amp;');
						break;

					case CharCode.Null:
						if (renderControlCharacters) {
							// See https://unicode-table.com/en/blocks/control-pictures/
							sb.write1(9216);
						} else {
							sb.appendASCIIString('&#00;');
						}
						break;

					case CharCode.UTF8_BOM:
					case CharCode.LINE_SEPARATOR:
					case CharCode.PARAGRAPH_SEPARATOR:
					case CharCode.NEXT_LINE:
						sb.write1(0xFFFD);
						break;

					default:
						if (strings.isFullWidthCharacter(charCode)) {
							charWidth++;
						}
						// See https://unicode-table.com/en/blocks/control-pictures/
						if (renderControlCharacters && charCode < 32) {
							sb.write1(9216 + charCode);
						} else if (renderControlCharacters && charCode === 127) {
							// DEL
							sb.write1(9249);
						} else if (renderControlCharacters && isControlCharacter(charCode)) {
							sb.appendASCIIString('[U+');
							sb.appendASCIIString(to4CharHex(charCode));
							sb.appendASCIIString(']');
							producedCharacters = 8;
						} else {
							sb.write1(charCode);
						}
				}

				charOffsetInPart += producedCharacters;
				partContentCnt += producedCharacters;
				if (charIndex >= fauxIndentLength) {
					visibleColumn += charWidth;
				}
			}

			prevPartContentCnt = partContentCnt;
		}

		if (partIsEmptyAndHasPseudoAfter) {
			partDisplacement++;
		} else {
			partDisplacement = 0;
		}

		if (charIndex >= len && !lastCharacterMappingDefined && part.isPseudoAfter()) {
			lastCharacterMappingDefined = true;
			characterMapping.setColumnInfo(charIndex + 1, partIndex, charOffsetInPart, partAbsoluteOffset);
		}

		sb.appendASCIIString('</span>');

	}

	if (!lastCharacterMappingDefined) {
		// When getting client rects for the last character, we will position the
		// text range at the end of the span, insteaf of at the beginning of next span
		characterMapping.setColumnInfo(len + 1, parts.length - 1, charOffsetInPart, partAbsoluteOffset);
	}

	if (isOverflowing) {
		sb.appendASCIIString('<span>&hellip;</span>');
	}

	sb.appendASCIIString('</span>');

	return new RenderLineOutput(characterMapping, containsRTL, containsForeignElements);
}

function to4CharHex(n: number): string {
	return n.toString(16).toUpperCase().padStart(4, '0');
}<|MERGE_RESOLUTION|>--- conflicted
+++ resolved
@@ -647,13 +647,8 @@
 		// PDF	U+202C	POP DIRECTIONAL FORMATTING
 		// LRO	U+202D	LEFT-TO-RIGHT OVERRIDE
 		// RLO	U+202E	RIGHT-TO-LEFT OVERRIDE
-<<<<<<< HEAD
-		// LRI	U+2066	LEFT‑TO‑RIGHT ISOLATE
-		// RLI	U+2067	RIGHT‑TO‑LEFT ISOLATE
-=======
 		// LRI	U+2066	LEFT-TO-RIGHT ISOLATE
 		// RLI	U+2067	RIGHT-TO-LEFT ISOLATE
->>>>>>> 7db1a2b8
 		// FSI	U+2068	FIRST STRONG ISOLATE
 		// PDI	U+2069	POP DIRECTIONAL ISOLATE
 		// LRM	U+200E	LEFT-TO-RIGHT MARK
