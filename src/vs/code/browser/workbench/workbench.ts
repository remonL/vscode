/*---------------------------------------------------------------------------------------------
 *  Copyright (c) Microsoft Corporation. All rights reserved.
 *  Licensed under the MIT License. See License.txt in the project root for license information.
 *--------------------------------------------------------------------------------------------*/

import { isStandalone } from 'vs/base/browser/browser';
import { CancellationToken } from 'vs/base/common/cancellation';
<<<<<<< HEAD
import { Emitter, Event } from 'vs/base/common/event';
import { RemoteAuthorities, Schemas } from 'vs/base/common/network';
=======
import { parse } from 'vs/base/common/marshalling';
import { Emitter } from 'vs/base/common/event';
import { Disposable, IDisposable } from 'vs/base/common/lifecycle';
import { Schemas } from 'vs/base/common/network';
>>>>>>> f80445ac
import { isEqual } from 'vs/base/common/resources';
import { URI, UriComponents } from 'vs/base/common/uri';
import { request } from 'vs/base/parts/request/browser/request';
<<<<<<< HEAD
import { localize } from 'vs/nls';
import { parseLogLevel } from 'vs/platform/log/common/log';
import { isFolderToOpen, isWorkspaceToOpen } from 'vs/platform/windows/common/windows';
import { create, Disposable, ICredentialsProvider, IHomeIndicator, IProductQualityChangeHandler, IURLCallbackProvider, IWindowIndicator, IWorkbenchConstructionOptions, IWorkspace, IWorkspaceProvider } from 'vs/workbench/workbench.web.api';

function doCreateUri(path: string, queryValues: Map<string, string>): URI {
	let query: string | undefined = undefined;

	if (queryValues) {
		let index = 0;
		queryValues.forEach((value, key) => {
			if (!query) {
				query = '';
			}

			const prefix = (index++ === 0) ? '' : '&';
			query += `${prefix}${key}=${encodeURIComponent(value)}`;
		});
	}

	return URI.parse(window.location.href).with({ path, query });
}
=======
import product from 'vs/platform/product/common/product';
import { isFolderToOpen, isWorkspaceToOpen } from 'vs/platform/windows/common/windows';
import { create, ICredentialsProvider, IURLCallbackProvider, IWorkbenchConstructionOptions, IWorkspace, IWorkspaceProvider } from 'vs/workbench/workbench.web.main';
import { posix } from 'vs/base/common/path';
import { ltrim } from 'vs/base/common/strings';
>>>>>>> f80445ac

interface ICredential {
	service: string;
	account: string;
	password: string;
}

class LocalStorageCredentialsProvider implements ICredentialsProvider {

	private static readonly CREDENTIALS_STORAGE_KEY = 'credentials.provider';

	private readonly authService: string | undefined;

	private _credentials: ICredential[] | undefined;
	private get credentials(): ICredential[] {
		if (!this._credentials) {
			try {
				const serializedCredentials = window.localStorage.getItem(LocalStorageCredentialsProvider.CREDENTIALS_STORAGE_KEY);
				if (serializedCredentials) {
					this._credentials = JSON.parse(serializedCredentials);
				}
			} catch (error) {
				// ignore
			}

			if (!Array.isArray(this._credentials)) {
				this._credentials = [];
			}
		}

		return this._credentials;
	}

	private save(): void {
		window.localStorage.setItem(LocalStorageCredentialsProvider.CREDENTIALS_STORAGE_KEY, JSON.stringify(this.credentials));
	}

	async getPassword(service: string, account: string): Promise<string | null> {
		return this.doGetPassword(service, account);
	}

	private async doGetPassword(service: string, account?: string): Promise<string | null> {
		for (const credential of this.credentials) {
			if (credential.service === service) {
				if (typeof account !== 'string' || account === credential.account) {
					return credential.password;
				}
			}
		}

		return null;
	}

	async setPassword(service: string, account: string, password: string): Promise<void> {
		this.doDeletePassword(service, account);

		this.credentials.push({ service, account, password });

		this.save();

		try {
			if (password && service === this.authService) {
				const value = JSON.parse(password);
				if (Array.isArray(value) && value.length === 0) {
					await this.logout(service);
				}
			}
		} catch (error) {
			console.log(error);
		}
	}

	async deletePassword(service: string, account: string): Promise<boolean> {
		const result = await this.doDeletePassword(service, account);

		if (result && service === this.authService) {
			try {
				await this.logout(service);
			} catch (error) {
				console.log(error);
			}
		}

		return result;
	}

	private async doDeletePassword(service: string, account: string): Promise<boolean> {
		let found = false;

		this._credentials = this.credentials.filter(credential => {
			if (credential.service === service && credential.account === account) {
				found = true;

				return false;
			}

			return true;
		});

		if (found) {
			this.save();
		}

		return found;
	}

	async findPassword(service: string): Promise<string | null> {
		return this.doGetPassword(service);
	}

	async findCredentials(service: string): Promise<Array<{ account: string, password: string }>> {
		return this.credentials
			.filter(credential => credential.service === service)
			.map(({ account, password }) => ({ account, password }));
	}

	private async logout(service: string): Promise<void> {
		const queryValues: Map<string, string> = new Map();
		queryValues.set('logout', String(true));
		queryValues.set('service', service);

		await request({
			url: doCreateUri('/auth/logout', queryValues).toString(true)
		}, CancellationToken.None);
	}
<<<<<<< HEAD
=======

	async clear(): Promise<void> {
		window.localStorage.removeItem(LocalStorageCredentialsProvider.CREDENTIALS_STORAGE_KEY);
	}
>>>>>>> f80445ac
}

class LocalStorageURLCallbackProvider extends Disposable implements IURLCallbackProvider {

	private static REQUEST_ID = 0;

	private static QUERY_KEYS: ('scheme' | 'authority' | 'path' | 'query' | 'fragment')[] = [
		'scheme',
		'authority',
		'path',
		'query',
		'fragment'
	];

	private readonly _onCallback = this._register(new Emitter<URI>());
	readonly onCallback = this._onCallback.event;

	private pendingCallbacks = new Set<number>();
	private lastTimeChecked = Date.now();
	private checkCallbacksTimeout: unknown | undefined = undefined;
	private onDidChangeLocalStorageDisposable: IDisposable | undefined;

	create(options: Partial<UriComponents> = {}): URI {
		const id = ++LocalStorageURLCallbackProvider.REQUEST_ID;
		const queryParams: string[] = [`vscode-reqid=${id}`];

		for (const key of LocalStorageURLCallbackProvider.QUERY_KEYS) {
			const value = options[key];

			if (value) {
				queryParams.push(`vscode-${key}=${encodeURIComponent(value)}`);
			}
		}

		// TODO@joao remove eventually
		// https://github.com/microsoft/vscode-dev/issues/62
		// https://github.com/microsoft/vscode/blob/159479eb5ae451a66b5dac3c12d564f32f454796/extensions/github-authentication/src/githubServer.ts#L50-L50
		if (!(options.authority === 'vscode.github-authentication' && options.path === '/dummy')) {
			const key = `vscode-web.url-callbacks[${id}]`;
			window.localStorage.removeItem(key);

			this.pendingCallbacks.add(id);
			this.startListening();
		}

		return URI.parse(window.location.href).with({ path: '/callback', query: queryParams.join('&') });
	}

	private startListening(): void {
		if (this.onDidChangeLocalStorageDisposable) {
			return;
		}

		const fn = () => this.onDidChangeLocalStorage();
		window.addEventListener('storage', fn);
		this.onDidChangeLocalStorageDisposable = { dispose: () => window.removeEventListener('storage', fn) };
	}

	private stopListening(): void {
		this.onDidChangeLocalStorageDisposable?.dispose();
		this.onDidChangeLocalStorageDisposable = undefined;
	}

	// this fires every time local storage changes, but we
	// don't want to check more often than once a second
	private async onDidChangeLocalStorage(): Promise<void> {
		const ellapsed = Date.now() - this.lastTimeChecked;

		if (ellapsed > 1000) {
			this.checkCallbacks();
		} else if (this.checkCallbacksTimeout === undefined) {
			this.checkCallbacksTimeout = setTimeout(() => {
				this.checkCallbacksTimeout = undefined;
				this.checkCallbacks();
			}, 1000 - ellapsed);
		}
	}

	private checkCallbacks(): void {
		let pendingCallbacks: Set<number> | undefined;

		for (const id of this.pendingCallbacks) {
			const key = `vscode-web.url-callbacks[${id}]`;
			const result = window.localStorage.getItem(key);

			if (result !== null) {
				try {
					this._onCallback.fire(URI.revive(JSON.parse(result)));
				} catch (error) {
					console.error(error);
				}

				pendingCallbacks = pendingCallbacks ?? new Set(this.pendingCallbacks);
				pendingCallbacks.delete(id);
				window.localStorage.removeItem(key);
			}
		}

		if (pendingCallbacks) {
			this.pendingCallbacks = pendingCallbacks;

			if (this.pendingCallbacks.size === 0) {
				this.stopListening();
			}
		}

		this.lastTimeChecked = Date.now();
	}
}

class WorkspaceProvider implements IWorkspaceProvider {

	private static readonly LAST_WORKSPACE_STORAGE_KEY = 'workspaces.lastOpened';

	private static QUERY_PARAM_EMPTY_WINDOW = 'ew';
	private static QUERY_PARAM_FOLDER = 'folder';
	private static QUERY_PARAM_WORKSPACE = 'workspace';

	private static QUERY_PARAM_PAYLOAD = 'payload';

	static create(config: IWorkbenchConstructionOptions & { folderUri?: UriComponents, workspaceUri?: UriComponents }) {
		let foundWorkspace = false;
		let workspace: IWorkspace;
		let payload = Object.create(null);

		const query = new URL(document.location.href).searchParams;
		query.forEach((value, key) => {
			switch (key) {

				// Folder
				case WorkspaceProvider.QUERY_PARAM_FOLDER:
					if (config.remoteAuthority && value.startsWith(posix.sep)) {
						// when connected to a remote and having a value
						// that is a path (begins with a `/`), assume this
						// is a vscode-remote resource as simplified URL.
						workspace = { folderUri: URI.from({ scheme: Schemas.vscodeRemote, path: value, authority: config.remoteAuthority }) };
					} else {
						workspace = { folderUri: URI.parse(value) };
					}
					foundWorkspace = true;
					break;

				// Workspace
				case WorkspaceProvider.QUERY_PARAM_WORKSPACE:
					if (config.remoteAuthority && value.startsWith(posix.sep)) {
						// when connected to a remote and having a value
						// that is a path (begins with a `/`), assume this
						// is a vscode-remote resource as simplified URL.
						workspace = { workspaceUri: URI.from({ scheme: Schemas.vscodeRemote, path: value, authority: config.remoteAuthority }) };
					} else {
						workspace = { workspaceUri: URI.parse(value) };
					}
					foundWorkspace = true;
					break;

				// Empty
				case WorkspaceProvider.QUERY_PARAM_EMPTY_WINDOW:
					workspace = undefined;
					foundWorkspace = true;
					break;

				// Payload
				case WorkspaceProvider.QUERY_PARAM_PAYLOAD:
					try {
						payload = parse(value); // use marshalling#parse() to revive potential URIs
					} catch (error) {
						console.error(error); // possible invalid JSON
					}
					break;
			}
		});

		// If no workspace is provided through the URL, check for config
		// attribute from server and fallback to last opened workspace
		// from storage
		if (!foundWorkspace) {
			if (config.folderUri) {
				workspace = { folderUri: URI.revive(config.folderUri) };
			} else if (config.workspaceUri) {
				workspace = { workspaceUri: URI.revive(config.workspaceUri) };
			} else {
				workspace = (() => {
					const lastWorkspaceRaw = window.localStorage.getItem(WorkspaceProvider.LAST_WORKSPACE_STORAGE_KEY);
					if (lastWorkspaceRaw) {
						try {
							return parse(lastWorkspaceRaw); // use marshalling#parse() to revive potential URIs
						} catch (error) {
							// Ignore
						}
					}

					return undefined;
				})();
			}
		}

		// Keep this as last opened workspace in storage
		if (workspace) {
			window.localStorage.setItem(WorkspaceProvider.LAST_WORKSPACE_STORAGE_KEY, JSON.stringify(workspace));
		} else {
			window.localStorage.removeItem(WorkspaceProvider.LAST_WORKSPACE_STORAGE_KEY);
		}

		return new WorkspaceProvider(workspace, payload, config);
	}

	readonly trusted = true;

	private constructor(
		readonly workspace: IWorkspace,
		readonly payload: object,
		private readonly config: IWorkbenchConstructionOptions
	) {
	}

	async open(workspace: IWorkspace, options?: { reuse?: boolean, payload?: object }): Promise<boolean> {
		if (options?.reuse && !options.payload && this.isSame(this.workspace, workspace)) {
			return true; // return early if workspace and environment is not changing and we are reusing window
		}

		const targetHref = this.createTargetUrl(workspace, options);
		if (targetHref) {
			if (options?.reuse) {
				window.location.href = targetHref;
				return true;
			} else {
				let result;
				if (isStandalone) {
					result = window.open(targetHref, '_blank', 'toolbar=no'); // ensures to open another 'standalone' window!
				} else {
					result = window.open(targetHref);
				}

				return !!result;
			}
		}
		return false;
	}

	private createTargetUrl(workspace: IWorkspace, options?: { reuse?: boolean, payload?: object }): string | undefined {

		// Empty
		let targetHref: string | undefined = undefined;
		if (!workspace) {
			targetHref = `${document.location.origin}${document.location.pathname}?${WorkspaceProvider.QUERY_PARAM_EMPTY_WINDOW}=true`;
		}

		// Folder
		else if (isFolderToOpen(workspace)) {
			let queryParamFolder: string;
			if (this.config.remoteAuthority && workspace.folderUri.scheme === Schemas.vscodeRemote) {
				// when connected to a remote and having a folder
				// for that remote, only use the path as query
				// value to form shorter, nicer URLs.
				// ensure paths are absolute (begin with `/`)
				// clipboard: ltrim(workspace.folderUri.path, posix.sep)
				queryParamFolder = `${posix.sep}${ltrim(workspace.folderUri.path, posix.sep)}`;
			} else {
				queryParamFolder = encodeURIComponent(workspace.folderUri.toString(true));
			}

			targetHref = `${document.location.origin}${document.location.pathname}?${WorkspaceProvider.QUERY_PARAM_FOLDER}=${queryParamFolder}`;
		}

		// Workspace
		else if (isWorkspaceToOpen(workspace)) {
			let queryParamWorkspace: string;
			if (this.config.remoteAuthority && workspace.workspaceUri.scheme === Schemas.vscodeRemote) {
				// when connected to a remote and having a workspace
				// for that remote, only use the path as query
				// value to form shorter, nicer URLs.
				// ensure paths are absolute (begin with `/`)
				queryParamWorkspace = `${posix.sep}${ltrim(workspace.workspaceUri.path, posix.sep)}`;
			} else {
				queryParamWorkspace = encodeURIComponent(workspace.workspaceUri.toString(true));
			}

			targetHref = `${document.location.origin}${document.location.pathname}?${WorkspaceProvider.QUERY_PARAM_WORKSPACE}=${queryParamWorkspace}`;
		}

		// Append payload if any
		if (options?.payload) {
			targetHref += `&${WorkspaceProvider.QUERY_PARAM_PAYLOAD}=${encodeURIComponent(JSON.stringify(options.payload))}`;
		}

		return targetHref;
	}

	private isSame(workspaceA: IWorkspace, workspaceB: IWorkspace): boolean {
		if (!workspaceA || !workspaceB) {
			return workspaceA === workspaceB; // both empty
		}

		if (isFolderToOpen(workspaceA) && isFolderToOpen(workspaceB)) {
			return isEqual(workspaceA.folderUri, workspaceB.folderUri); // same workspace
		}

		if (isWorkspaceToOpen(workspaceA) && isWorkspaceToOpen(workspaceB)) {
			return isEqual(workspaceA.workspaceUri, workspaceB.workspaceUri); // same workspace
		}

		return false;
	}

	hasRemote(): boolean {
		if (this.workspace) {
			if (isFolderToOpen(this.workspace)) {
				return this.workspace.folderUri.scheme === Schemas.vscodeRemote;
			}

			if (isWorkspaceToOpen(this.workspace)) {
				return this.workspace.workspaceUri.scheme === Schemas.vscodeRemote;
			}
		}

		return true;
	}
}

function doCreateUri(path: string, queryValues: Map<string, string>): URI {
	let query: string | undefined = undefined;

	if (queryValues) {
		let index = 0;
		queryValues.forEach((value, key) => {
			if (!query) {
				query = '';
			}
<<<<<<< HEAD
		}

		// Repo
		if (repositoryName && repositoryOwner) {
			this.label = localize('playgroundLabelRepository', "$(remote) VS Code Web Playground: {0}/{1}", repositoryOwner, repositoryName);
			this.tooltip = localize('playgroundRepositoryTooltip', "VS Code Web Playground: {0}/{1}", repositoryOwner, repositoryName);
		}

		// No Repo
		else {
			this.label = localize('playgroundLabel', "$(remote) VS Code Web Playground");
			this.tooltip = localize('playgroundTooltip', "VS Code Web Playground");
		}
=======

			const prefix = (index++ === 0) ? '' : '&';
			query += `${prefix}${key}=${encodeURIComponent(value)}`;
		});
>>>>>>> f80445ac
	}

	return URI.parse(window.location.href).with({ path, query });
}


(function () {
	// Find config by checking for DOM
	const configElement = document.getElementById('vscode-workbench-web-configuration');
	const configElementAttribute = configElement ? configElement.getAttribute('data-settings') : undefined;
	if (!configElement || !configElementAttribute) {
		throw new Error('Missing web configuration element');
	}
	const config: IWorkbenchConstructionOptions & { folderUri?: UriComponents, workspaceUri?: UriComponents } = JSON.parse(configElementAttribute);

<<<<<<< HEAD
	// Find workspace to open and payload
	let foundWorkspace = false;
	let workspace: IWorkspace;
	let payload = Object.create(null);
	let logLevel: string | undefined = undefined;

	const query = new URL(document.location.href).searchParams;
	query.forEach((value, key) => {
		switch (key) {

			// Folder
			case WorkspaceProvider.QUERY_PARAM_FOLDER:
				workspace = { folderUri: URI.parse(value) };
				foundWorkspace = true;
				break;

			// Workspace
			case WorkspaceProvider.QUERY_PARAM_WORKSPACE:
				workspace = { workspaceUri: URI.parse(value) };
				foundWorkspace = true;
				break;

			// Empty
			case WorkspaceProvider.QUERY_PARAM_EMPTY_WINDOW:
				workspace = undefined;
				foundWorkspace = true;
				break;

			// Payload
			case WorkspaceProvider.QUERY_PARAM_PAYLOAD:
				try {
					payload = JSON.parse(value);
				} catch (error) {
					console.error(error); // possible invalid JSON
				}
				break;

			// Log level
			case 'logLevel':
				logLevel = value;
				break;
		}
	});

	// If no workspace is provided through the URL, check for config attribute from server
	if (!foundWorkspace) {
		if (config.folderUri) {
			workspace = { folderUri: URI.revive(config.folderUri) };
		} else if (config.workspaceUri) {
			workspace = { workspaceUri: URI.revive(config.workspaceUri) };
		} else {
			workspace = undefined;
		}
	}

	// Workspace Provider
	const workspaceProvider = new WorkspaceProvider(workspace, payload);

	// Home Indicator
	const homeIndicator: IHomeIndicator = {
		href: 'https://github.com/microsoft/vscode',
		icon: 'code',
		title: localize('home', "Home")
	};

	// Window indicator (unless connected to a remote)
	let windowIndicator: WindowIndicator | undefined = undefined;
	if (!workspaceProvider.hasRemote()) {
		windowIndicator = new WindowIndicator(workspace);
	}

	// Product Quality Change Handler
	const productQualityChangeHandler: IProductQualityChangeHandler = (quality) => {
		let queryString = `quality=${quality}`;

		// Save all other query params we might have
		const query = new URL(document.location.href).searchParams;
		query.forEach((value, key) => {
			if (key !== 'quality') {
				queryString += `&${key}=${value}`;
			}
		});

		window.location.href = `${window.location.origin}?${queryString}`;
	};

	// Finally create workbench
	const remoteAuthority = window.location.host;
	// TODO(ak) secure by using external endpoint
	const webviewEndpoint = new URL(window.location.href);
	webviewEndpoint.pathname = '/static/out/vs/workbench/contrib/webview/browser/pre/';
	webviewEndpoint.search = '';

	// TODO(ak) secure by using external endpoint
	const webWorkerExtensionEndpoint = new URL(window.location.href);
	webWorkerExtensionEndpoint.pathname = `/static/out/vs/workbench/services/extensions/worker/${window.location.protocol === 'https:' ? 'https' : 'http'}WebWorkerExtensionHostIframe.html`;
	webWorkerExtensionEndpoint.search = '';

	create(document.body, {
		webviewEndpoint: webviewEndpoint.href,
		webWorkerExtensionHostIframeSrc: webWorkerExtensionEndpoint.href,
		remoteAuthority,
		resourceUriProvider: uri => {
			const connectionToken = RemoteAuthorities['_connectionTokens'][remoteAuthority];
			let query = `path=${encodeURIComponent(uri.path)}`;
			if (typeof connectionToken === 'string') {
				query += `&tkn=${encodeURIComponent(connectionToken)}`;
			}

			return URI.from({
				scheme: location.protocol === 'https:' ? 'https' : 'http',
				authority: remoteAuthority,
				path: `/vscode-remote-resource`,
				query
			});
		},
		developmentOptions: {
			logLevel: logLevel ? parseLogLevel(logLevel) : undefined,
			...config.developmentOptions
		},
		homeIndicator,
		windowIndicator,
		productQualityChangeHandler,
		workspaceProvider,
		urlCallbackProvider: new PollingURLCallbackProvider(),
		credentialsProvider: new LocalStorageCredentialsProvider()
=======
	// Create workbench
	create(document.body, {
		...config,
		settingsSyncOptions: config.settingsSyncOptions ? {
			enabled: config.settingsSyncOptions.enabled,
		} : undefined,
		workspaceProvider: WorkspaceProvider.create(config),
		urlCallbackProvider: new LocalStorageURLCallbackProvider(),
		credentialsProvider: config.remoteAuthority ? undefined : new LocalStorageCredentialsProvider() // with a remote, we don't use a local credentials provider
>>>>>>> f80445ac
	});
})();<|MERGE_RESOLUTION|>--- conflicted
+++ resolved
@@ -5,48 +5,18 @@
 
 import { isStandalone } from 'vs/base/browser/browser';
 import { CancellationToken } from 'vs/base/common/cancellation';
-<<<<<<< HEAD
-import { Emitter, Event } from 'vs/base/common/event';
-import { RemoteAuthorities, Schemas } from 'vs/base/common/network';
-=======
 import { parse } from 'vs/base/common/marshalling';
 import { Emitter } from 'vs/base/common/event';
 import { Disposable, IDisposable } from 'vs/base/common/lifecycle';
 import { Schemas } from 'vs/base/common/network';
->>>>>>> f80445ac
 import { isEqual } from 'vs/base/common/resources';
 import { URI, UriComponents } from 'vs/base/common/uri';
 import { request } from 'vs/base/parts/request/browser/request';
-<<<<<<< HEAD
-import { localize } from 'vs/nls';
-import { parseLogLevel } from 'vs/platform/log/common/log';
-import { isFolderToOpen, isWorkspaceToOpen } from 'vs/platform/windows/common/windows';
-import { create, Disposable, ICredentialsProvider, IHomeIndicator, IProductQualityChangeHandler, IURLCallbackProvider, IWindowIndicator, IWorkbenchConstructionOptions, IWorkspace, IWorkspaceProvider } from 'vs/workbench/workbench.web.api';
-
-function doCreateUri(path: string, queryValues: Map<string, string>): URI {
-	let query: string | undefined = undefined;
-
-	if (queryValues) {
-		let index = 0;
-		queryValues.forEach((value, key) => {
-			if (!query) {
-				query = '';
-			}
-
-			const prefix = (index++ === 0) ? '' : '&';
-			query += `${prefix}${key}=${encodeURIComponent(value)}`;
-		});
-	}
-
-	return URI.parse(window.location.href).with({ path, query });
-}
-=======
 import product from 'vs/platform/product/common/product';
 import { isFolderToOpen, isWorkspaceToOpen } from 'vs/platform/windows/common/windows';
 import { create, ICredentialsProvider, IURLCallbackProvider, IWorkbenchConstructionOptions, IWorkspace, IWorkspaceProvider } from 'vs/workbench/workbench.web.main';
 import { posix } from 'vs/base/common/path';
 import { ltrim } from 'vs/base/common/strings';
->>>>>>> f80445ac
 
 interface ICredential {
 	service: string;
@@ -172,13 +142,10 @@
 			url: doCreateUri('/auth/logout', queryValues).toString(true)
 		}, CancellationToken.None);
 	}
-<<<<<<< HEAD
-=======
 
 	async clear(): Promise<void> {
 		window.localStorage.removeItem(LocalStorageCredentialsProvider.CREDENTIALS_STORAGE_KEY);
 	}
->>>>>>> f80445ac
 }
 
 class LocalStorageURLCallbackProvider extends Disposable implements IURLCallbackProvider {
@@ -507,26 +474,10 @@
 			if (!query) {
 				query = '';
 			}
-<<<<<<< HEAD
-		}
-
-		// Repo
-		if (repositoryName && repositoryOwner) {
-			this.label = localize('playgroundLabelRepository', "$(remote) VS Code Web Playground: {0}/{1}", repositoryOwner, repositoryName);
-			this.tooltip = localize('playgroundRepositoryTooltip', "VS Code Web Playground: {0}/{1}", repositoryOwner, repositoryName);
-		}
-
-		// No Repo
-		else {
-			this.label = localize('playgroundLabel', "$(remote) VS Code Web Playground");
-			this.tooltip = localize('playgroundTooltip', "VS Code Web Playground");
-		}
-=======
 
 			const prefix = (index++ === 0) ? '' : '&';
 			query += `${prefix}${key}=${encodeURIComponent(value)}`;
 		});
->>>>>>> f80445ac
 	}
 
 	return URI.parse(window.location.href).with({ path, query });
@@ -542,134 +493,6 @@
 	}
 	const config: IWorkbenchConstructionOptions & { folderUri?: UriComponents, workspaceUri?: UriComponents } = JSON.parse(configElementAttribute);
 
-<<<<<<< HEAD
-	// Find workspace to open and payload
-	let foundWorkspace = false;
-	let workspace: IWorkspace;
-	let payload = Object.create(null);
-	let logLevel: string | undefined = undefined;
-
-	const query = new URL(document.location.href).searchParams;
-	query.forEach((value, key) => {
-		switch (key) {
-
-			// Folder
-			case WorkspaceProvider.QUERY_PARAM_FOLDER:
-				workspace = { folderUri: URI.parse(value) };
-				foundWorkspace = true;
-				break;
-
-			// Workspace
-			case WorkspaceProvider.QUERY_PARAM_WORKSPACE:
-				workspace = { workspaceUri: URI.parse(value) };
-				foundWorkspace = true;
-				break;
-
-			// Empty
-			case WorkspaceProvider.QUERY_PARAM_EMPTY_WINDOW:
-				workspace = undefined;
-				foundWorkspace = true;
-				break;
-
-			// Payload
-			case WorkspaceProvider.QUERY_PARAM_PAYLOAD:
-				try {
-					payload = JSON.parse(value);
-				} catch (error) {
-					console.error(error); // possible invalid JSON
-				}
-				break;
-
-			// Log level
-			case 'logLevel':
-				logLevel = value;
-				break;
-		}
-	});
-
-	// If no workspace is provided through the URL, check for config attribute from server
-	if (!foundWorkspace) {
-		if (config.folderUri) {
-			workspace = { folderUri: URI.revive(config.folderUri) };
-		} else if (config.workspaceUri) {
-			workspace = { workspaceUri: URI.revive(config.workspaceUri) };
-		} else {
-			workspace = undefined;
-		}
-	}
-
-	// Workspace Provider
-	const workspaceProvider = new WorkspaceProvider(workspace, payload);
-
-	// Home Indicator
-	const homeIndicator: IHomeIndicator = {
-		href: 'https://github.com/microsoft/vscode',
-		icon: 'code',
-		title: localize('home', "Home")
-	};
-
-	// Window indicator (unless connected to a remote)
-	let windowIndicator: WindowIndicator | undefined = undefined;
-	if (!workspaceProvider.hasRemote()) {
-		windowIndicator = new WindowIndicator(workspace);
-	}
-
-	// Product Quality Change Handler
-	const productQualityChangeHandler: IProductQualityChangeHandler = (quality) => {
-		let queryString = `quality=${quality}`;
-
-		// Save all other query params we might have
-		const query = new URL(document.location.href).searchParams;
-		query.forEach((value, key) => {
-			if (key !== 'quality') {
-				queryString += `&${key}=${value}`;
-			}
-		});
-
-		window.location.href = `${window.location.origin}?${queryString}`;
-	};
-
-	// Finally create workbench
-	const remoteAuthority = window.location.host;
-	// TODO(ak) secure by using external endpoint
-	const webviewEndpoint = new URL(window.location.href);
-	webviewEndpoint.pathname = '/static/out/vs/workbench/contrib/webview/browser/pre/';
-	webviewEndpoint.search = '';
-
-	// TODO(ak) secure by using external endpoint
-	const webWorkerExtensionEndpoint = new URL(window.location.href);
-	webWorkerExtensionEndpoint.pathname = `/static/out/vs/workbench/services/extensions/worker/${window.location.protocol === 'https:' ? 'https' : 'http'}WebWorkerExtensionHostIframe.html`;
-	webWorkerExtensionEndpoint.search = '';
-
-	create(document.body, {
-		webviewEndpoint: webviewEndpoint.href,
-		webWorkerExtensionHostIframeSrc: webWorkerExtensionEndpoint.href,
-		remoteAuthority,
-		resourceUriProvider: uri => {
-			const connectionToken = RemoteAuthorities['_connectionTokens'][remoteAuthority];
-			let query = `path=${encodeURIComponent(uri.path)}`;
-			if (typeof connectionToken === 'string') {
-				query += `&tkn=${encodeURIComponent(connectionToken)}`;
-			}
-
-			return URI.from({
-				scheme: location.protocol === 'https:' ? 'https' : 'http',
-				authority: remoteAuthority,
-				path: `/vscode-remote-resource`,
-				query
-			});
-		},
-		developmentOptions: {
-			logLevel: logLevel ? parseLogLevel(logLevel) : undefined,
-			...config.developmentOptions
-		},
-		homeIndicator,
-		windowIndicator,
-		productQualityChangeHandler,
-		workspaceProvider,
-		urlCallbackProvider: new PollingURLCallbackProvider(),
-		credentialsProvider: new LocalStorageCredentialsProvider()
-=======
 	// Create workbench
 	create(document.body, {
 		...config,
@@ -679,6 +502,5 @@
 		workspaceProvider: WorkspaceProvider.create(config),
 		urlCallbackProvider: new LocalStorageURLCallbackProvider(),
 		credentialsProvider: config.remoteAuthority ? undefined : new LocalStorageCredentialsProvider() // with a remote, we don't use a local credentials provider
->>>>>>> f80445ac
 	});
 })();