--- conflicted
+++ resolved
@@ -12,12 +12,8 @@
 import { isEqual } from 'vs/base/common/resources';
 import { URI, UriComponents } from 'vs/base/common/uri';
 import { request } from 'vs/base/parts/request/browser/request';
-<<<<<<< HEAD
-import { isFolderToOpen, isWorkspaceToOpen } from 'vs/platform/windows/common/windows';
-=======
 import product from 'vs/platform/product/common/product';
 import { isFolderToOpen, isWorkspaceToOpen } from 'vs/platform/window/common/window';
->>>>>>> b5205cc8
 import { create, ICredentialsProvider, IURLCallbackProvider, IWorkbenchConstructionOptions, IWorkspace, IWorkspaceProvider } from 'vs/workbench/workbench.web.main';
 import { posix } from 'vs/base/common/path';
 import { ltrim } from 'vs/base/common/strings';
@@ -34,8 +30,6 @@
 
 	private readonly authService: string | undefined;
 
-<<<<<<< HEAD
-=======
 	constructor() {
 		let authSessionInfo: { readonly id: string; readonly accessToken: string; readonly providerId: string; readonly canSignOut?: boolean; readonly scopes: string[][] } | undefined;
 		const authSessionElement = document.getElementById('vscode-workbench-auth-session');
@@ -60,7 +54,6 @@
 		}
 	}
 
->>>>>>> b5205cc8
 	private _credentials: ICredential[] | undefined;
 	private get credentials(): ICredential[] {
 		if (!this._credentials) {
