{
	"$schema": "http://json-schema.org/draft-07/schema#",
	"description": "Defines a dev container",
	"allowComments": true,
	"allowTrailingCommas": true,
	"oneOf": [
		{
			"type": "object",
			"properties": {
				"build": {
					"type": "object",
					"description": "Docker build-related options.",
					"properties": {
						"dockerfile": {
							"type": "string",
							"description": "The location of the Dockerfile that defines the contents of the container. The path is relative to the folder containing the `devcontainer.json` file."
						},
						"context": {
							"type": "string",
							"description": "The location of the context folder for building the Docker image. The path is relative to the folder containing the `devcontainer.json` file."
						},
						"target": {
							"type": "string",
							"description": "Target stage in a multi-stage build."
						},
						"args": {
							"type": "object",
							"additionalProperties": {
								"type": [
									"string"
								]
							},
							"description": "Build arguments."
						},
						"cacheFrom": {
							"type": [
								"string",
								"array"
							],
							"description": "The image to consider as a cache. Use an array to specify multiple images.",
							"items": {
								"type": "string"
							}
						}
					},
					"required": [
						"dockerfile"
					],
					"additionalProperties": false
				},
				"appPort": {
					"type": [
						"integer",
						"string",
						"array"
					],
					"description": "Application ports that are exposed by the container. This can be a single port or an array of ports. Each port can be a number or a string. A number is mapped to the same port on the host. A string is passed to Docker unchanged and can be used to map ports differently, e.g. \"8000:8010\".",
					"items": {
						"type": [
							"integer",
							"string"
						]
					}
				},
				"containerEnv": {
					"type": "object",
					"additionalProperties": {
						"type": "string"
					},
					"description": "Container environment variables."
				},
				"containerUser": {
					"type": "string",
					"description": "The user the container will be started with. The default is the user on the Docker image."
				},
				"mounts": {
					"type": "array",
					"description": "Mount points to set up when creating the container. See Docker's documentation for the --mount option for the supported syntax.",
					"items": {
						"type": "string"
					}
				},
				"runArgs": {
					"type": "array",
					"description": "The arguments required when starting in the container.",
					"items": {
						"type": "string"
					}
				},
				"shutdownAction": {
					"type": "string",
					"enum": [
						"none",
						"stopContainer"
					],
					"description": "Action to take when the VS Code window is closed. The default is to stop the container."
				},
				"overrideCommand": {
					"type": "boolean",
					"description": "Whether to overwrite the command specified in the image. The default is true."
				},
				"workspaceFolder": {
					"type": "string",
					"description": "The path of the workspace folder inside the container."
				},
				"workspaceMount": {
					"type": "string",
					"description": "The --mount parameter for docker run. The default is to mount the project folder at /workspaces/$project."
				},
				"name": {
					"type": "string",
					"description": "A name for the dev container displayed in the UI."
				},
				"extensions": {
					"type": "array",
					"description": "An array of extensions that should be installed into the container.",
					"items": {
						"type": "string",
						"pattern": "^([a-z0-9A-Z][a-z0-9A-Z-]*)\\.([a-z0-9A-Z][a-z0-9A-Z-]*)((@(0|[1-9]\\d*)\\.(0|[1-9]\\d*)\\.(0|[1-9]\\d*)(?:-((?:0|[1-9]\\d*|\\d*[a-zA-Z-][0-9a-zA-Z-]*)(?:\\.(?:0|[1-9]\\d*|\\d*[a-zA-Z-][0-9a-zA-Z-]*))*))?(?:\\+([0-9a-zA-Z-]+(?:\\.[0-9a-zA-Z-]+)*))?)|@prerelease)?$",
						"errorMessage": "Expected format: '${publisher}.${name}' or '${publisher}.${name}@${version}'. Example: 'ms-dotnettools.csharp'."
					}
				},
				"settings": {
					"$ref": "vscode://schemas/settings/machine",
					"description": "Machine specific settings that should be copied into the container. These are only copied when connecting to the container for the first time, rebuilding the container then triggers it again."
				},
				"features": {
					"type": "object",
					"description": "Features to add to the dev container.",
					"additionalProperties": true
				},
				"forwardPorts": {
					"type": "array",
					"description": "Ports that are forwarded from the container to the local machine. Can be an integer port number, or a string of the format \"host:port_number\".",
					"items": {
						"oneOf": [
							{
								"type": "integer",
								"maximum": 65535,
								"minimum": 0
							},
							{
								"type": "string",
								"pattern": "^([a-z0-9-]+):(\\d{1,5})$"
							}
						]
					}
				},
				"portsAttributes": {
					"type": "object",
					"patternProperties": {
						"(^\\d+(-\\d+)?$)|(.+)": {
							"type": "object",
							"description": "A port, range of ports (ex. \"40000-55000\"), or regular expression (ex. \".+\\\\/server.js\").  For a port number or range, the attributes will apply to that port number or range of port numbers. Attributes which use a regular expression will apply to ports whose associated process command line matches the expression.",
							"properties": {
								"onAutoForward": {
									"type": "string",
									"enum": [
										"notify",
										"openBrowser",
										"openBrowserOnce",
										"openPreview",
										"silent",
										"ignore"
									],
									"enumDescriptions": [
										"Shows a notification when a port is automatically forwarded.",
										"Opens the browser when the port is automatically forwarded. Depending on your settings, this could open an embedded browser.",
										"Opens the browser when the port is automatically forwarded, but only the first time the port is forward during a session. Depending on your settings, this could open an embedded browser.",
										"Opens a preview in the same window when the port is automatically forwarded.",
										"Shows no notification and takes no action when this port is automatically forwarded.",
										"This port will not be automatically forwarded."
									],
									"description": "Defines the action that occurs when the port is discovered for automatic forwarding",
									"default": "notify"
								},
								"elevateIfNeeded": {
									"type": "boolean",
									"description": "Automatically prompt for elevation (if needed) when this port is forwarded. Elevate is required if the local port is a privileged port.",
									"default": false
								},
								"label": {
									"type": "string",
									"description": "Label that will be shown in the UI for this port.",
									"default": "Application"
								},
								"requireLocalPort": {
									"type": "boolean",
									"markdownDescription": "When true, a modal dialog will show if the chosen local port isn't used for forwarding.",
									"default": false
								},
								"protocol": {
									"type": "string",
									"enum": [
										"http",
										"https"
									],
									"description": "The protocol to use when forwarding this port."
								}
							},
							"default": {
								"label": "Application",
								"onAutoForward": "notify"
							},
							"additionalProperties": false
						}
					},
					"markdownDescription": "Set default properties that are applied when a specific port number is forwarded. For example:\n\n```\n\"3000\": {\n  \"label\": \"Application\"\n},\n\"40000-55000\": {\n  \"onAutoForward\": \"ignore\"\n},\n\".+\\\\/server.js\": {\n \"onAutoForward\": \"openPreview\"\n}\n```",
					"defaultSnippets": [
						{
							"body": {
								"${1:3000}": {
									"label": "${2:Application}",
									"onAutoForward": "notify"
								}
							}
						}
					],
					"additionalProperties": false
				},
				"otherPortsAttributes": {
					"type": "object",
					"properties": {
						"onAutoForward": {
							"type": "string",
							"enum": [
								"notify",
								"openBrowser",
								"openPreview",
								"silent",
								"ignore"
							],
							"enumDescriptions": [
								"Shows a notification when a port is automatically forwarded.",
								"Opens the browser when the port is automatically forwarded. Depending on your settings, this could open an embedded browser.",
								"Opens a preview in the same window when the port is automatically forwarded.",
								"Shows no notification and takes no action when this port is automatically forwarded.",
								"This port will not be automatically forwarded."
							],
							"description": "Defines the action that occurs when the port is discovered for automatic forwarding",
							"default": "notify"
						},
						"elevateIfNeeded": {
							"type": "boolean",
							"description": "Automatically prompt for elevation (if needed) when this port is forwarded. Elevate is required if the local port is a privileged port.",
							"default": false
						},
						"label": {
							"type": "string",
							"description": "Label that will be shown in the UI for this port.",
							"default": "Application"
						},
						"requireLocalPort": {
							"type": "boolean",
							"markdownDescription": "When true, a modal dialog will show if the chosen local port isn't used for forwarding.",
							"default": false
						},
						"protocol": {
							"type": "string",
							"enum": [
								"http",
								"https"
							],
							"description": "The protocol to use when forwarding this port."
						}
					},
					"defaultSnippets": [
						{
							"body": {
								"onAutoForward": "ignore"
							}
						}
					],
					"markdownDescription": "Set default properties that are applied to all ports that don't get properties from the setting `remote.portsAttributes`. For example:\n\n```\n{\n  \"onAutoForward\": \"ignore\"\n}\n```",
					"additionalProperties": false
				},
				"updateRemoteUserUID": {
					"type": "boolean",
					"description": "Controls whether on Linux the container's user should be updated with the local user's UID and GID. On by default when opening from a local folder."
				},
				"remoteEnv": {
					"type": "object",
					"additionalProperties": {
						"type": [
							"string",
							"null"
						]
					},
					"description": "Remote environment variables. If these are used in the Integrated Terminal, make sure the 'Terminal > Integrated: Inherit Env' setting is enabled."
				},
				"remoteUser": {
					"type": "string",
					"description": "The user VS Code Server will be started with. The default is the same user as the container."
				},
				"initializeCommand": {
					"type": [
						"string",
						"array"
					],
					"description": "A command to run locally before anything else. This command is run before \"onCreateCommand\". If this is a single string, it will be run in a shell. If this is an array of strings, it will be run as a single command without shell.",
					"items": {
						"type": "string"
					}
				},
				"onCreateCommand": {
					"type": [
						"string",
						"array"
					],
					"description": "A command to run when creating the container. This command is run after \"initializeCommand\" and before \"updateContentCommand\". If this is a single string, it will be run in a shell. If this is an array of strings, it will be run as a single command without shell.",
					"items": {
						"type": "string"
					}
				},
				"updateContentCommand": {
					"type": [
						"string",
						"array"
					],
					"description": "A command to run when creating the container and rerun when the workspace content was updated while creating the container. This command is run after \"onCreateCommand\" and before \"postCreateCommand\". If this is a single string, it will be run in a shell. If this is an array of strings, it will be run as a single command without shell.",
					"items": {
						"type": "string"
					}
				},
				"postCreateCommand": {
					"type": [
						"string",
						"array"
					],
					"description": "A command to run after creating the container. This command is run after \"updateContentCommand\" and before \"postStartCommand\". If this is a single string, it will be run in a shell. If this is an array of strings, it will be run as a single command without shell.",
					"items": {
						"type": "string"
					}
				},
				"postStartCommand": {
					"type": [
						"string",
						"array"
					],
					"description": "A command to run after starting the container. This command is run after \"postCreateCommand\" and before \"postAttachCommand\". If this is a single string, it will be run in a shell. If this is an array of strings, it will be run as a single command without shell.",
					"items": {
						"type": "string"
					}
				},
				"postAttachCommand": {
					"type": [
						"string",
						"array"
					],
					"description": "A command to run when attaching to the container. This command is run after \"postStartCommand\". If this is a single string, it will be run in a shell. If this is an array of strings, it will be run as a single command without shell.",
					"items": {
						"type": "string"
					}
				},
				"waitFor": {
					"type": "string",
					"enum": [
						"initializeCommand",
						"onCreateCommand",
						"updateContentCommand",
						"postCreateCommand",
						"postStartCommand"
					],
					"description": "The user command to wait for before continuing execution in the background while the UI is starting up. The default is \"updateContentCommand\"."
				},
				"devPort": {
					"type": "integer",
					"description": "The port VS Code can use to connect to its backend."
				},
				"userEnvProbe": {
					"type": "string",
					"enum": [
						"none",
						"loginShell",
						"loginInteractiveShell",
						"interactiveShell"
					],
					"description": "User environment probe to run. The default is \"loginInteractiveShell\"."
				},
				"codespaces": {
					"type": "object",
					"additionalProperties": true,
					"description": "Codespaces-specific configuration."
				},
				"hostRequirements": {
					"type": "object",
					"description": "Host hardware requirements.",
					"properties": {
						"cpus": {
							"type": "integer",
							"minimum": 1,
							"description": "Number of required CPUs."
						},
						"memory": {
							"type": "string",
							"pattern": "^\\d+([tgmk]b)?$",
							"description": "Amount of required RAM in bytes. Supports units tb, gb, mb and kb."
						},
						"storage": {
							"type": "string",
							"pattern": "^\\d+([tgmk]b)?$",
							"description": "Amount of required disk space in bytes. Supports units tb, gb, mb and kb."
						}
					},
					"additionalProperties": false
<<<<<<< HEAD
=======
				},
				"customizations": {
					"type": "object",
					"additionalProperties": {
						"type": "object",
						"additionalProperties": true
					},
					"description": "Tool-specific configuration. Each tool should use a JSON object subproperty with a unique name to group its customizations."
>>>>>>> e18005f0
				}
			},
			"required": [
				"build"
			],
			"additionalProperties": false
		},
		{
			"type": "object",
			"properties": {
				"dockerFile": {
					"type": "string",
					"description": "The location of the Dockerfile that defines the contents of the container. The path is relative to the folder containing the `devcontainer.json` file."
				},
				"context": {
					"type": "string",
					"description": "The location of the context folder for building the Docker image. The path is relative to the folder containing the `devcontainer.json` file."
				},
				"build": {
					"description": "Docker build-related options.",
					"type": "object",
					"properties": {
						"target": {
							"type": "string",
							"description": "Target stage in a multi-stage build."
						},
						"args": {
							"type": "object",
							"additionalProperties": {
								"type": [
									"string"
								]
							},
							"description": "Build arguments."
						},
						"cacheFrom": {
							"type": [
								"string",
								"array"
							],
							"description": "The image to consider as a cache. Use an array to specify multiple images.",
							"items": {
								"type": "string"
							}
						}
					},
					"additionalProperties": false
				},
				"appPort": {
					"type": [
						"integer",
						"string",
						"array"
					],
					"description": "Application ports that are exposed by the container. This can be a single port or an array of ports. Each port can be a number or a string. A number is mapped to the same port on the host. A string is passed to Docker unchanged and can be used to map ports differently, e.g. \"8000:8010\".",
					"items": {
						"type": [
							"integer",
							"string"
						]
					}
				},
				"containerEnv": {
					"type": "object",
					"additionalProperties": {
						"type": "string"
					},
					"description": "Container environment variables."
				},
				"containerUser": {
					"type": "string",
					"description": "The user the container will be started with. The default is the user on the Docker image."
				},
				"mounts": {
					"type": "array",
					"description": "Mount points to set up when creating the container. See Docker's documentation for the --mount option for the supported syntax.",
					"items": {
						"type": "string"
					}
				},
				"runArgs": {
					"type": "array",
					"description": "The arguments required when starting in the container.",
					"items": {
						"type": "string"
					}
				},
				"shutdownAction": {
					"type": "string",
					"enum": [
						"none",
						"stopContainer"
					],
					"description": "Action to take when the VS Code window is closed. The default is to stop the container."
				},
				"overrideCommand": {
					"type": "boolean",
					"description": "Whether to overwrite the command specified in the image. The default is true."
				},
				"workspaceFolder": {
					"type": "string",
					"description": "The path of the workspace folder inside the container."
				},
				"workspaceMount": {
					"type": "string",
					"description": "The --mount parameter for docker run. The default is to mount the project folder at /workspaces/$project."
				},
				"name": {
					"type": "string",
					"description": "A name for the dev container displayed in the UI."
				},
				"extensions": {
					"type": "array",
					"description": "An array of extensions that should be installed into the container.",
					"items": {
						"type": "string",
						"pattern": "^([a-z0-9A-Z][a-z0-9A-Z-]*)\\.([a-z0-9A-Z][a-z0-9A-Z-]*)((@(0|[1-9]\\d*)\\.(0|[1-9]\\d*)\\.(0|[1-9]\\d*)(?:-((?:0|[1-9]\\d*|\\d*[a-zA-Z-][0-9a-zA-Z-]*)(?:\\.(?:0|[1-9]\\d*|\\d*[a-zA-Z-][0-9a-zA-Z-]*))*))?(?:\\+([0-9a-zA-Z-]+(?:\\.[0-9a-zA-Z-]+)*))?)|@prerelease)?$",
						"errorMessage": "Expected format: '${publisher}.${name}' or '${publisher}.${name}@${version}'. Example: 'ms-dotnettools.csharp'."
					}
				},
				"settings": {
					"$ref": "vscode://schemas/settings/machine",
					"description": "Machine specific settings that should be copied into the container. These are only copied when connecting to the container for the first time, rebuilding the container then triggers it again."
				},
				"features": {
					"type": "object",
					"description": "Features to add to the dev container.",
					"additionalProperties": true
				},
				"forwardPorts": {
					"type": "array",
					"description": "Ports that are forwarded from the container to the local machine. Can be an integer port number, or a string of the format \"host:port_number\".",
					"items": {
						"oneOf": [
							{
								"type": "integer",
								"maximum": 65535,
								"minimum": 0
							},
							{
								"type": "string",
								"pattern": "^([a-z0-9-]+):(\\d{1,5})$"
							}
						]
					}
				},
				"portsAttributes": {
					"type": "object",
					"patternProperties": {
						"(^\\d+(-\\d+)?$)|(.+)": {
							"type": "object",
							"description": "A port, range of ports (ex. \"40000-55000\"), or regular expression (ex. \".+\\\\/server.js\").  For a port number or range, the attributes will apply to that port number or range of port numbers. Attributes which use a regular expression will apply to ports whose associated process command line matches the expression.",
							"properties": {
								"onAutoForward": {
									"type": "string",
									"enum": [
										"notify",
										"openBrowser",
										"openBrowserOnce",
										"openPreview",
										"silent",
										"ignore"
									],
									"enumDescriptions": [
										"Shows a notification when a port is automatically forwarded.",
										"Opens the browser when the port is automatically forwarded. Depending on your settings, this could open an embedded browser.",
										"Opens the browser when the port is automatically forwarded, but only the first time the port is forward during a session. Depending on your settings, this could open an embedded browser.",
										"Opens a preview in the same window when the port is automatically forwarded.",
										"Shows no notification and takes no action when this port is automatically forwarded.",
										"This port will not be automatically forwarded."
									],
									"description": "Defines the action that occurs when the port is discovered for automatic forwarding",
									"default": "notify"
								},
								"elevateIfNeeded": {
									"type": "boolean",
									"description": "Automatically prompt for elevation (if needed) when this port is forwarded. Elevate is required if the local port is a privileged port.",
									"default": false
								},
								"label": {
									"type": "string",
									"description": "Label that will be shown in the UI for this port.",
									"default": "Application"
								},
								"requireLocalPort": {
									"type": "boolean",
									"markdownDescription": "When true, a modal dialog will show if the chosen local port isn't used for forwarding.",
									"default": false
								},
								"protocol": {
									"type": "string",
									"enum": [
										"http",
										"https"
									],
									"description": "The protocol to use when forwarding this port."
								}
							},
							"default": {
								"label": "Application",
								"onAutoForward": "notify"
							},
							"additionalProperties": false
						}
					},
					"markdownDescription": "Set default properties that are applied when a specific port number is forwarded. For example:\n\n```\n\"3000\": {\n  \"label\": \"Application\"\n},\n\"40000-55000\": {\n  \"onAutoForward\": \"ignore\"\n},\n\".+\\\\/server.js\": {\n \"onAutoForward\": \"openPreview\"\n}\n```",
					"defaultSnippets": [
						{
							"body": {
								"${1:3000}": {
									"label": "${2:Application}",
									"onAutoForward": "notify"
								}
							}
						}
					],
					"additionalProperties": false
				},
				"otherPortsAttributes": {
					"type": "object",
					"properties": {
						"onAutoForward": {
							"type": "string",
							"enum": [
								"notify",
								"openBrowser",
								"openPreview",
								"silent",
								"ignore"
							],
							"enumDescriptions": [
								"Shows a notification when a port is automatically forwarded.",
								"Opens the browser when the port is automatically forwarded. Depending on your settings, this could open an embedded browser.",
								"Opens a preview in the same window when the port is automatically forwarded.",
								"Shows no notification and takes no action when this port is automatically forwarded.",
								"This port will not be automatically forwarded."
							],
							"description": "Defines the action that occurs when the port is discovered for automatic forwarding",
							"default": "notify"
						},
						"elevateIfNeeded": {
							"type": "boolean",
							"description": "Automatically prompt for elevation (if needed) when this port is forwarded. Elevate is required if the local port is a privileged port.",
							"default": false
						},
						"label": {
							"type": "string",
							"description": "Label that will be shown in the UI for this port.",
							"default": "Application"
						},
						"requireLocalPort": {
							"type": "boolean",
							"markdownDescription": "When true, a modal dialog will show if the chosen local port isn't used for forwarding.",
							"default": false
						},
						"protocol": {
							"type": "string",
							"enum": [
								"http",
								"https"
							],
							"description": "The protocol to use when forwarding this port."
						}
					},
					"defaultSnippets": [
						{
							"body": {
								"onAutoForward": "ignore"
							}
						}
					],
					"markdownDescription": "Set default properties that are applied to all ports that don't get properties from the setting `remote.portsAttributes`. For example:\n\n```\n{\n  \"onAutoForward\": \"ignore\"\n}\n```",
					"additionalProperties": false
				},
				"updateRemoteUserUID": {
					"type": "boolean",
					"description": "Controls whether on Linux the container's user should be updated with the local user's UID and GID. On by default when opening from a local folder."
				},
				"remoteEnv": {
					"type": "object",
					"additionalProperties": {
						"type": [
							"string",
							"null"
						]
					},
					"description": "Remote environment variables. If these are used in the Integrated Terminal, make sure the 'Terminal > Integrated: Inherit Env' setting is enabled."
				},
				"remoteUser": {
					"type": "string",
					"description": "The user VS Code Server will be started with. The default is the same user as the container."
				},
				"initializeCommand": {
					"type": [
						"string",
						"array"
					],
					"description": "A command to run locally before anything else. This command is run before \"onCreateCommand\". If this is a single string, it will be run in a shell. If this is an array of strings, it will be run as a single command without shell.",
					"items": {
						"type": "string"
					}
				},
				"onCreateCommand": {
					"type": [
						"string",
						"array"
					],
					"description": "A command to run when creating the container. This command is run after \"initializeCommand\" and before \"updateContentCommand\". If this is a single string, it will be run in a shell. If this is an array of strings, it will be run as a single command without shell.",
					"items": {
						"type": "string"
					}
				},
				"updateContentCommand": {
					"type": [
						"string",
						"array"
					],
					"description": "A command to run when creating the container and rerun when the workspace content was updated while creating the container. This command is run after \"onCreateCommand\" and before \"postCreateCommand\". If this is a single string, it will be run in a shell. If this is an array of strings, it will be run as a single command without shell.",
					"items": {
						"type": "string"
					}
				},
				"postCreateCommand": {
					"type": [
						"string",
						"array"
					],
					"description": "A command to run after creating the container. This command is run after \"updateContentCommand\" and before \"postStartCommand\". If this is a single string, it will be run in a shell. If this is an array of strings, it will be run as a single command without shell.",
					"items": {
						"type": "string"
					}
				},
				"postStartCommand": {
					"type": [
						"string",
						"array"
					],
					"description": "A command to run after starting the container. This command is run after \"postCreateCommand\" and before \"postAttachCommand\". If this is a single string, it will be run in a shell. If this is an array of strings, it will be run as a single command without shell.",
					"items": {
						"type": "string"
					}
				},
				"postAttachCommand": {
					"type": [
						"string",
						"array"
					],
					"description": "A command to run when attaching to the container. This command is run after \"postStartCommand\". If this is a single string, it will be run in a shell. If this is an array of strings, it will be run as a single command without shell.",
					"items": {
						"type": "string"
					}
				},
				"waitFor": {
					"type": "string",
					"enum": [
						"initializeCommand",
						"onCreateCommand",
						"updateContentCommand",
						"postCreateCommand",
						"postStartCommand"
					],
					"description": "The user command to wait for before continuing execution in the background while the UI is starting up. The default is \"updateContentCommand\"."
				},
				"devPort": {
					"type": "integer",
					"description": "The port VS Code can use to connect to its backend."
				},
				"userEnvProbe": {
					"type": "string",
					"enum": [
						"none",
						"loginShell",
						"loginInteractiveShell",
						"interactiveShell"
					],
					"description": "User environment probe to run. The default is \"loginInteractiveShell\"."
				},
				"codespaces": {
					"type": "object",
					"additionalProperties": true,
					"description": "Codespaces-specific configuration."
				},
				"hostRequirements": {
					"type": "object",
					"description": "Host hardware requirements.",
					"properties": {
						"cpus": {
							"type": "integer",
							"minimum": 1,
							"description": "Number of required CPUs."
						},
						"memory": {
							"type": "string",
							"pattern": "^\\d+([tgmk]b)?$",
							"description": "Amount of required RAM in bytes. Supports units tb, gb, mb and kb."
						},
						"storage": {
							"type": "string",
							"pattern": "^\\d+([tgmk]b)?$",
							"description": "Amount of required disk space in bytes. Supports units tb, gb, mb and kb."
						}
					},
					"additionalProperties": false
<<<<<<< HEAD
=======
				},
				"customizations": {
					"type": "object",
					"additionalProperties": {
						"type": "object",
						"additionalProperties": true
					},
					"description": "Tool-specific configuration. Each tool should use a JSON object subproperty with a unique name to group its customizations."
>>>>>>> e18005f0
				}
			},
			"required": [
				"dockerFile"
			],
			"additionalProperties": false
		},
		{
			"type": "object",
			"properties": {
				"image": {
					"type": "string",
					"description": "The docker image that will be used to create the container."
				},
				"appPort": {
					"type": [
						"integer",
						"string",
						"array"
					],
					"description": "Application ports that are exposed by the container. This can be a single port or an array of ports. Each port can be a number or a string. A number is mapped to the same port on the host. A string is passed to Docker unchanged and can be used to map ports differently, e.g. \"8000:8010\".",
					"items": {
						"type": [
							"integer",
							"string"
						]
					}
				},
				"containerEnv": {
					"type": "object",
					"additionalProperties": {
						"type": "string"
					},
					"description": "Container environment variables."
				},
				"containerUser": {
					"type": "string",
					"description": "The user the container will be started with. The default is the user on the Docker image."
				},
				"mounts": {
					"type": "array",
					"description": "Mount points to set up when creating the container. See Docker's documentation for the --mount option for the supported syntax.",
					"items": {
						"type": "string"
					}
				},
				"runArgs": {
					"type": "array",
					"description": "The arguments required when starting in the container.",
					"items": {
						"type": "string"
					}
				},
				"shutdownAction": {
					"type": "string",
					"enum": [
						"none",
						"stopContainer"
					],
					"description": "Action to take when the VS Code window is closed. The default is to stop the container."
				},
				"overrideCommand": {
					"type": "boolean",
					"description": "Whether to overwrite the command specified in the image. The default is true."
				},
				"workspaceFolder": {
					"type": "string",
					"description": "The path of the workspace folder inside the container."
				},
				"workspaceMount": {
					"type": "string",
					"description": "The --mount parameter for docker run. The default is to mount the project folder at /workspaces/$project."
				},
				"name": {
					"type": "string",
					"description": "A name for the dev container displayed in the UI."
				},
				"extensions": {
					"type": "array",
					"description": "An array of extensions that should be installed into the container.",
					"items": {
						"type": "string",
						"pattern": "^([a-z0-9A-Z][a-z0-9A-Z-]*)\\.([a-z0-9A-Z][a-z0-9A-Z-]*)((@(0|[1-9]\\d*)\\.(0|[1-9]\\d*)\\.(0|[1-9]\\d*)(?:-((?:0|[1-9]\\d*|\\d*[a-zA-Z-][0-9a-zA-Z-]*)(?:\\.(?:0|[1-9]\\d*|\\d*[a-zA-Z-][0-9a-zA-Z-]*))*))?(?:\\+([0-9a-zA-Z-]+(?:\\.[0-9a-zA-Z-]+)*))?)|@prerelease)?$",
						"errorMessage": "Expected format: '${publisher}.${name}' or '${publisher}.${name}@${version}'. Example: 'ms-dotnettools.csharp'."
					}
				},
				"settings": {
					"$ref": "vscode://schemas/settings/machine",
					"description": "Machine specific settings that should be copied into the container. These are only copied when connecting to the container for the first time, rebuilding the container then triggers it again."
				},
				"features": {
					"type": "object",
					"description": "Features to add to the dev container.",
					"additionalProperties": true
				},
				"forwardPorts": {
					"type": "array",
					"description": "Ports that are forwarded from the container to the local machine. Can be an integer port number, or a string of the format \"host:port_number\".",
					"items": {
						"oneOf": [
							{
								"type": "integer",
								"maximum": 65535,
								"minimum": 0
							},
							{
								"type": "string",
								"pattern": "^([a-z0-9-]+):(\\d{1,5})$"
							}
						]
					}
				},
				"portsAttributes": {
					"type": "object",
					"patternProperties": {
						"(^\\d+(-\\d+)?$)|(.+)": {
							"type": "object",
							"description": "A port, range of ports (ex. \"40000-55000\"), or regular expression (ex. \".+\\\\/server.js\").  For a port number or range, the attributes will apply to that port number or range of port numbers. Attributes which use a regular expression will apply to ports whose associated process command line matches the expression.",
							"properties": {
								"onAutoForward": {
									"type": "string",
									"enum": [
										"notify",
										"openBrowser",
										"openBrowserOnce",
										"openPreview",
										"silent",
										"ignore"
									],
									"enumDescriptions": [
										"Shows a notification when a port is automatically forwarded.",
										"Opens the browser when the port is automatically forwarded. Depending on your settings, this could open an embedded browser.",
										"Opens the browser when the port is automatically forwarded, but only the first time the port is forward during a session. Depending on your settings, this could open an embedded browser.",
										"Opens a preview in the same window when the port is automatically forwarded.",
										"Shows no notification and takes no action when this port is automatically forwarded.",
										"This port will not be automatically forwarded."
									],
									"description": "Defines the action that occurs when the port is discovered for automatic forwarding",
									"default": "notify"
								},
								"elevateIfNeeded": {
									"type": "boolean",
									"description": "Automatically prompt for elevation (if needed) when this port is forwarded. Elevate is required if the local port is a privileged port.",
									"default": false
								},
								"label": {
									"type": "string",
									"description": "Label that will be shown in the UI for this port.",
									"default": "Application"
								},
								"requireLocalPort": {
									"type": "boolean",
									"markdownDescription": "When true, a modal dialog will show if the chosen local port isn't used for forwarding.",
									"default": false
								},
								"protocol": {
									"type": "string",
									"enum": [
										"http",
										"https"
									],
									"description": "The protocol to use when forwarding this port."
								}
							},
							"default": {
								"label": "Application",
								"onAutoForward": "notify"
							},
							"additionalProperties": false
						}
					},
					"markdownDescription": "Set default properties that are applied when a specific port number is forwarded. For example:\n\n```\n\"3000\": {\n  \"label\": \"Application\"\n},\n\"40000-55000\": {\n  \"onAutoForward\": \"ignore\"\n},\n\".+\\\\/server.js\": {\n \"onAutoForward\": \"openPreview\"\n}\n```",
					"defaultSnippets": [
						{
							"body": {
								"${1:3000}": {
									"label": "${2:Application}",
									"onAutoForward": "notify"
								}
							}
						}
					],
					"additionalProperties": false
				},
				"otherPortsAttributes": {
					"type": "object",
					"properties": {
						"onAutoForward": {
							"type": "string",
							"enum": [
								"notify",
								"openBrowser",
								"openPreview",
								"silent",
								"ignore"
							],
							"enumDescriptions": [
								"Shows a notification when a port is automatically forwarded.",
								"Opens the browser when the port is automatically forwarded. Depending on your settings, this could open an embedded browser.",
								"Opens a preview in the same window when the port is automatically forwarded.",
								"Shows no notification and takes no action when this port is automatically forwarded.",
								"This port will not be automatically forwarded."
							],
							"description": "Defines the action that occurs when the port is discovered for automatic forwarding",
							"default": "notify"
						},
						"elevateIfNeeded": {
							"type": "boolean",
							"description": "Automatically prompt for elevation (if needed) when this port is forwarded. Elevate is required if the local port is a privileged port.",
							"default": false
						},
						"label": {
							"type": "string",
							"description": "Label that will be shown in the UI for this port.",
							"default": "Application"
						},
						"requireLocalPort": {
							"type": "boolean",
							"markdownDescription": "When true, a modal dialog will show if the chosen local port isn't used for forwarding.",
							"default": false
						},
						"protocol": {
							"type": "string",
							"enum": [
								"http",
								"https"
							],
							"description": "The protocol to use when forwarding this port."
						}
					},
					"defaultSnippets": [
						{
							"body": {
								"onAutoForward": "ignore"
							}
						}
					],
					"markdownDescription": "Set default properties that are applied to all ports that don't get properties from the setting `remote.portsAttributes`. For example:\n\n```\n{\n  \"onAutoForward\": \"ignore\"\n}\n```",
					"additionalProperties": false
				},
				"updateRemoteUserUID": {
					"type": "boolean",
					"description": "Controls whether on Linux the container's user should be updated with the local user's UID and GID. On by default when opening from a local folder."
				},
				"remoteEnv": {
					"type": "object",
					"additionalProperties": {
						"type": [
							"string",
							"null"
						]
					},
					"description": "Remote environment variables. If these are used in the Integrated Terminal, make sure the 'Terminal > Integrated: Inherit Env' setting is enabled."
				},
				"remoteUser": {
					"type": "string",
					"description": "The user VS Code Server will be started with. The default is the same user as the container."
				},
				"initializeCommand": {
					"type": [
						"string",
						"array"
					],
					"description": "A command to run locally before anything else. This command is run before \"onCreateCommand\". If this is a single string, it will be run in a shell. If this is an array of strings, it will be run as a single command without shell.",
					"items": {
						"type": "string"
					}
				},
				"onCreateCommand": {
					"type": [
						"string",
						"array"
					],
					"description": "A command to run when creating the container. This command is run after \"initializeCommand\" and before \"updateContentCommand\". If this is a single string, it will be run in a shell. If this is an array of strings, it will be run as a single command without shell.",
					"items": {
						"type": "string"
					}
				},
				"updateContentCommand": {
					"type": [
						"string",
						"array"
					],
					"description": "A command to run when creating the container and rerun when the workspace content was updated while creating the container. This command is run after \"onCreateCommand\" and before \"postCreateCommand\". If this is a single string, it will be run in a shell. If this is an array of strings, it will be run as a single command without shell.",
					"items": {
						"type": "string"
					}
				},
				"postCreateCommand": {
					"type": [
						"string",
						"array"
					],
					"description": "A command to run after creating the container. This command is run after \"updateContentCommand\" and before \"postStartCommand\". If this is a single string, it will be run in a shell. If this is an array of strings, it will be run as a single command without shell.",
					"items": {
						"type": "string"
					}
				},
				"postStartCommand": {
					"type": [
						"string",
						"array"
					],
					"description": "A command to run after starting the container. This command is run after \"postCreateCommand\" and before \"postAttachCommand\". If this is a single string, it will be run in a shell. If this is an array of strings, it will be run as a single command without shell.",
					"items": {
						"type": "string"
					}
				},
				"postAttachCommand": {
					"type": [
						"string",
						"array"
					],
					"description": "A command to run when attaching to the container. This command is run after \"postStartCommand\". If this is a single string, it will be run in a shell. If this is an array of strings, it will be run as a single command without shell.",
					"items": {
						"type": "string"
					}
				},
				"waitFor": {
					"type": "string",
					"enum": [
						"initializeCommand",
						"onCreateCommand",
						"updateContentCommand",
						"postCreateCommand",
						"postStartCommand"
					],
					"description": "The user command to wait for before continuing execution in the background while the UI is starting up. The default is \"updateContentCommand\"."
				},
				"devPort": {
					"type": "integer",
					"description": "The port VS Code can use to connect to its backend."
				},
				"userEnvProbe": {
					"type": "string",
					"enum": [
						"none",
						"loginShell",
						"loginInteractiveShell",
						"interactiveShell"
					],
					"description": "User environment probe to run. The default is \"loginInteractiveShell\"."
				},
				"codespaces": {
					"type": "object",
					"additionalProperties": true,
					"description": "Codespaces-specific configuration."
				},
				"hostRequirements": {
					"type": "object",
					"description": "Host hardware requirements.",
					"properties": {
						"cpus": {
							"type": "integer",
							"minimum": 1,
							"description": "Number of required CPUs."
						},
						"memory": {
							"type": "string",
							"pattern": "^\\d+([tgmk]b)?$",
							"description": "Amount of required RAM in bytes. Supports units tb, gb, mb and kb."
						},
						"storage": {
							"type": "string",
							"pattern": "^\\d+([tgmk]b)?$",
							"description": "Amount of required disk space in bytes. Supports units tb, gb, mb and kb."
						}
					},
					"additionalProperties": false
<<<<<<< HEAD
=======
				},
				"customizations": {
					"type": "object",
					"additionalProperties": {
						"type": "object",
						"additionalProperties": true
					},
					"description": "Tool-specific configuration. Each tool should use a JSON object subproperty with a unique name to group its customizations."
>>>>>>> e18005f0
				}
			},
			"required": [
				"image"
			],
			"additionalProperties": false
		},
		{
			"type": "object",
			"properties": {
				"dockerComposeFile": {
					"type": [
						"string",
						"array"
					],
					"description": "The name of the docker-compose file(s) used to start the services.",
					"items": {
						"type": "string"
					}
				},
				"service": {
					"type": "string",
					"description": "The service you want to work on."
				},
				"runServices": {
					"type": "array",
					"description": "An array of services that should be started and stopped.",
					"items": {
						"type": "string"
					}
				},
				"workspaceFolder": {
					"type": "string",
					"description": "The path of the workspace folder inside the container. This is typically the target path of a volume mount in the docker-compose.yml."
				},
				"shutdownAction": {
					"type": "string",
					"enum": [
						"none",
						"stopCompose"
					],
					"description": "Action to take when the VS Code window is closed. The default is to stop the containers."
				},
				"overrideCommand": {
					"type": "boolean",
					"description": "Whether to overwrite the command specified in the image. The default is false."
				},
				"name": {
					"type": "string",
					"description": "A name for the dev container displayed in the UI."
				},
				"extensions": {
					"type": "array",
					"description": "An array of extensions that should be installed into the container.",
					"items": {
						"type": "string",
						"pattern": "^([a-z0-9A-Z][a-z0-9A-Z-]*)\\.([a-z0-9A-Z][a-z0-9A-Z-]*)((@(0|[1-9]\\d*)\\.(0|[1-9]\\d*)\\.(0|[1-9]\\d*)(?:-((?:0|[1-9]\\d*|\\d*[a-zA-Z-][0-9a-zA-Z-]*)(?:\\.(?:0|[1-9]\\d*|\\d*[a-zA-Z-][0-9a-zA-Z-]*))*))?(?:\\+([0-9a-zA-Z-]+(?:\\.[0-9a-zA-Z-]+)*))?)|@prerelease)?$",
						"errorMessage": "Expected format: '${publisher}.${name}' or '${publisher}.${name}@${version}'. Example: 'ms-dotnettools.csharp'."
					}
				},
				"settings": {
					"$ref": "vscode://schemas/settings/machine",
					"description": "Machine specific settings that should be copied into the container. These are only copied when connecting to the container for the first time, rebuilding the container then triggers it again."
				},
				"features": {
					"type": "object",
					"description": "Features to add to the dev container.",
					"additionalProperties": true
				},
				"forwardPorts": {
					"type": "array",
					"description": "Ports that are forwarded from the container to the local machine. Can be an integer port number, or a string of the format \"host:port_number\".",
					"items": {
						"oneOf": [
							{
								"type": "integer",
								"maximum": 65535,
								"minimum": 0
							},
							{
								"type": "string",
								"pattern": "^([a-z0-9-]+):(\\d{1,5})$"
							}
						]
					}
				},
				"portsAttributes": {
					"type": "object",
					"patternProperties": {
						"(^\\d+(-\\d+)?$)|(.+)": {
							"type": "object",
							"description": "A port, range of ports (ex. \"40000-55000\"), or regular expression (ex. \".+\\\\/server.js\").  For a port number or range, the attributes will apply to that port number or range of port numbers. Attributes which use a regular expression will apply to ports whose associated process command line matches the expression.",
							"properties": {
								"onAutoForward": {
									"type": "string",
									"enum": [
										"notify",
										"openBrowser",
										"openBrowserOnce",
										"openPreview",
										"silent",
										"ignore"
									],
									"enumDescriptions": [
										"Shows a notification when a port is automatically forwarded.",
										"Opens the browser when the port is automatically forwarded. Depending on your settings, this could open an embedded browser.",
										"Opens the browser when the port is automatically forwarded, but only the first time the port is forward during a session. Depending on your settings, this could open an embedded browser.",
										"Opens a preview in the same window when the port is automatically forwarded.",
										"Shows no notification and takes no action when this port is automatically forwarded.",
										"This port will not be automatically forwarded."
									],
									"description": "Defines the action that occurs when the port is discovered for automatic forwarding",
									"default": "notify"
								},
								"elevateIfNeeded": {
									"type": "boolean",
									"description": "Automatically prompt for elevation (if needed) when this port is forwarded. Elevate is required if the local port is a privileged port.",
									"default": false
								},
								"label": {
									"type": "string",
									"description": "Label that will be shown in the UI for this port.",
									"default": "Application"
								},
								"requireLocalPort": {
									"type": "boolean",
									"markdownDescription": "When true, a modal dialog will show if the chosen local port isn't used for forwarding.",
									"default": false
								},
								"protocol": {
									"type": "string",
									"enum": [
										"http",
										"https"
									],
									"description": "The protocol to use when forwarding this port."
								}
							},
							"default": {
								"label": "Application",
								"onAutoForward": "notify"
							},
							"additionalProperties": false
						}
					},
					"markdownDescription": "Set default properties that are applied when a specific port number is forwarded. For example:\n\n```\n\"3000\": {\n  \"label\": \"Application\"\n},\n\"40000-55000\": {\n  \"onAutoForward\": \"ignore\"\n},\n\".+\\\\/server.js\": {\n \"onAutoForward\": \"openPreview\"\n}\n```",
					"defaultSnippets": [
						{
							"body": {
								"${1:3000}": {
									"label": "${2:Application}",
									"onAutoForward": "notify"
								}
							}
						}
					],
					"additionalProperties": false
				},
				"otherPortsAttributes": {
					"type": "object",
					"properties": {
						"onAutoForward": {
							"type": "string",
							"enum": [
								"notify",
								"openBrowser",
								"openPreview",
								"silent",
								"ignore"
							],
							"enumDescriptions": [
								"Shows a notification when a port is automatically forwarded.",
								"Opens the browser when the port is automatically forwarded. Depending on your settings, this could open an embedded browser.",
								"Opens a preview in the same window when the port is automatically forwarded.",
								"Shows no notification and takes no action when this port is automatically forwarded.",
								"This port will not be automatically forwarded."
							],
							"description": "Defines the action that occurs when the port is discovered for automatic forwarding",
							"default": "notify"
						},
						"elevateIfNeeded": {
							"type": "boolean",
							"description": "Automatically prompt for elevation (if needed) when this port is forwarded. Elevate is required if the local port is a privileged port.",
							"default": false
						},
						"label": {
							"type": "string",
							"description": "Label that will be shown in the UI for this port.",
							"default": "Application"
						},
						"requireLocalPort": {
							"type": "boolean",
							"markdownDescription": "When true, a modal dialog will show if the chosen local port isn't used for forwarding.",
							"default": false
						},
						"protocol": {
							"type": "string",
							"enum": [
								"http",
								"https"
							],
							"description": "The protocol to use when forwarding this port."
						}
					},
					"defaultSnippets": [
						{
							"body": {
								"onAutoForward": "ignore"
							}
						}
					],
					"markdownDescription": "Set default properties that are applied to all ports that don't get properties from the setting `remote.portsAttributes`. For example:\n\n```\n{\n  \"onAutoForward\": \"ignore\"\n}\n```",
					"additionalProperties": false
				},
				"updateRemoteUserUID": {
					"type": "boolean",
					"description": "Controls whether on Linux the container's user should be updated with the local user's UID and GID. On by default when opening from a local folder."
				},
				"remoteEnv": {
					"type": "object",
					"additionalProperties": {
						"type": [
							"string",
							"null"
						]
					},
					"description": "Remote environment variables. If these are used in the Integrated Terminal, make sure the 'Terminal > Integrated: Inherit Env' setting is enabled."
				},
				"remoteUser": {
					"type": "string",
					"description": "The user VS Code Server will be started with. The default is the same user as the container."
				},
				"initializeCommand": {
					"type": [
						"string",
						"array"
					],
					"description": "A command to run locally before anything else. This command is run before \"onCreateCommand\". If this is a single string, it will be run in a shell. If this is an array of strings, it will be run as a single command without shell.",
					"items": {
						"type": "string"
					}
				},
				"onCreateCommand": {
					"type": [
						"string",
						"array"
					],
					"description": "A command to run when creating the container. This command is run after \"initializeCommand\" and before \"updateContentCommand\". If this is a single string, it will be run in a shell. If this is an array of strings, it will be run as a single command without shell.",
					"items": {
						"type": "string"
					}
				},
				"updateContentCommand": {
					"type": [
						"string",
						"array"
					],
					"description": "A command to run when creating the container and rerun when the workspace content was updated while creating the container. This command is run after \"onCreateCommand\" and before \"postCreateCommand\". If this is a single string, it will be run in a shell. If this is an array of strings, it will be run as a single command without shell.",
					"items": {
						"type": "string"
					}
				},
				"postCreateCommand": {
					"type": [
						"string",
						"array"
					],
					"description": "A command to run after creating the container. This command is run after \"updateContentCommand\" and before \"postStartCommand\". If this is a single string, it will be run in a shell. If this is an array of strings, it will be run as a single command without shell.",
					"items": {
						"type": "string"
					}
				},
				"postStartCommand": {
					"type": [
						"string",
						"array"
					],
					"description": "A command to run after starting the container. This command is run after \"postCreateCommand\" and before \"postAttachCommand\". If this is a single string, it will be run in a shell. If this is an array of strings, it will be run as a single command without shell.",
					"items": {
						"type": "string"
					}
				},
				"postAttachCommand": {
					"type": [
						"string",
						"array"
					],
					"description": "A command to run when attaching to the container. This command is run after \"postStartCommand\". If this is a single string, it will be run in a shell. If this is an array of strings, it will be run as a single command without shell.",
					"items": {
						"type": "string"
					}
				},
				"waitFor": {
					"type": "string",
					"enum": [
						"initializeCommand",
						"onCreateCommand",
						"updateContentCommand",
						"postCreateCommand",
						"postStartCommand"
					],
					"description": "The user command to wait for before continuing execution in the background while the UI is starting up. The default is \"updateContentCommand\"."
				},
				"devPort": {
					"type": "integer",
					"description": "The port VS Code can use to connect to its backend."
				},
				"userEnvProbe": {
					"type": "string",
					"enum": [
						"none",
						"loginShell",
						"loginInteractiveShell",
						"interactiveShell"
					],
					"description": "User environment probe to run. The default is \"loginInteractiveShell\"."
				},
				"codespaces": {
					"type": "object",
					"additionalProperties": true,
					"description": "Codespaces-specific configuration."
				},
				"hostRequirements": {
					"type": "object",
					"description": "Host hardware requirements.",
					"properties": {
						"cpus": {
							"type": "integer",
							"minimum": 1,
							"description": "Number of required CPUs."
						},
						"memory": {
							"type": "string",
							"pattern": "^\\d+([tgmk]b)?$",
							"description": "Amount of required RAM in bytes. Supports units tb, gb, mb and kb."
						},
						"storage": {
							"type": "string",
							"pattern": "^\\d+([tgmk]b)?$",
							"description": "Amount of required disk space in bytes. Supports units tb, gb, mb and kb."
						}
					},
					"additionalProperties": false
<<<<<<< HEAD
=======
				},
				"customizations": {
					"type": "object",
					"additionalProperties": {
						"type": "object",
						"additionalProperties": true
					},
					"description": "Tool-specific configuration. Each tool should use a JSON object subproperty with a unique name to group its customizations."
>>>>>>> e18005f0
				}
			},
			"required": [
				"dockerComposeFile",
				"service",
				"workspaceFolder"
			],
			"additionalProperties": false
		},
		{
			"type": "object",
			"properties": {
				"name": {
					"type": "string",
					"description": "A name for the dev container displayed in the UI."
				},
				"extensions": {
					"type": "array",
					"description": "An array of extensions that should be installed into the container.",
					"items": {
						"type": "string",
						"pattern": "^([a-z0-9A-Z][a-z0-9A-Z-]*)\\.([a-z0-9A-Z][a-z0-9A-Z-]*)((@(0|[1-9]\\d*)\\.(0|[1-9]\\d*)\\.(0|[1-9]\\d*)(?:-((?:0|[1-9]\\d*|\\d*[a-zA-Z-][0-9a-zA-Z-]*)(?:\\.(?:0|[1-9]\\d*|\\d*[a-zA-Z-][0-9a-zA-Z-]*))*))?(?:\\+([0-9a-zA-Z-]+(?:\\.[0-9a-zA-Z-]+)*))?)|@prerelease)?$",
						"errorMessage": "Expected format: '${publisher}.${name}' or '${publisher}.${name}@${version}'. Example: 'ms-dotnettools.csharp'."
					}
				},
				"settings": {
					"$ref": "vscode://schemas/settings/machine",
					"description": "Machine specific settings that should be copied into the container. These are only copied when connecting to the container for the first time, rebuilding the container then triggers it again."
				},
				"features": {
					"type": "object",
					"description": "Features to add to the dev container.",
					"additionalProperties": true
				},
				"forwardPorts": {
					"type": "array",
					"description": "Ports that are forwarded from the container to the local machine. Can be an integer port number, or a string of the format \"host:port_number\".",
					"items": {
						"oneOf": [
							{
								"type": "integer",
								"maximum": 65535,
								"minimum": 0
							},
							{
								"type": "string",
								"pattern": "^([a-z0-9-]+):(\\d{1,5})$"
							}
						]
					}
				},
				"portsAttributes": {
					"type": "object",
					"patternProperties": {
						"(^\\d+(-\\d+)?$)|(.+)": {
							"type": "object",
							"description": "A port, range of ports (ex. \"40000-55000\"), or regular expression (ex. \".+\\\\/server.js\").  For a port number or range, the attributes will apply to that port number or range of port numbers. Attributes which use a regular expression will apply to ports whose associated process command line matches the expression.",
							"properties": {
								"onAutoForward": {
									"type": "string",
									"enum": [
										"notify",
										"openBrowser",
										"openBrowserOnce",
										"openPreview",
										"silent",
										"ignore"
									],
									"enumDescriptions": [
										"Shows a notification when a port is automatically forwarded.",
										"Opens the browser when the port is automatically forwarded. Depending on your settings, this could open an embedded browser.",
										"Opens the browser when the port is automatically forwarded, but only the first time the port is forward during a session. Depending on your settings, this could open an embedded browser.",
										"Opens a preview in the same window when the port is automatically forwarded.",
										"Shows no notification and takes no action when this port is automatically forwarded.",
										"This port will not be automatically forwarded."
									],
									"description": "Defines the action that occurs when the port is discovered for automatic forwarding",
									"default": "notify"
								},
								"elevateIfNeeded": {
									"type": "boolean",
									"description": "Automatically prompt for elevation (if needed) when this port is forwarded. Elevate is required if the local port is a privileged port.",
									"default": false
								},
								"label": {
									"type": "string",
									"description": "Label that will be shown in the UI for this port.",
									"default": "Application"
								},
								"requireLocalPort": {
									"type": "boolean",
									"markdownDescription": "When true, a modal dialog will show if the chosen local port isn't used for forwarding.",
									"default": false
								},
								"protocol": {
									"type": "string",
									"enum": [
										"http",
										"https"
									],
									"description": "The protocol to use when forwarding this port."
								}
							},
							"default": {
								"label": "Application",
								"onAutoForward": "notify"
							},
							"additionalProperties": false
						}
					},
					"markdownDescription": "Set default properties that are applied when a specific port number is forwarded. For example:\n\n```\n\"3000\": {\n  \"label\": \"Application\"\n},\n\"40000-55000\": {\n  \"onAutoForward\": \"ignore\"\n},\n\".+\\\\/server.js\": {\n \"onAutoForward\": \"openPreview\"\n}\n```",
					"defaultSnippets": [
						{
							"body": {
								"${1:3000}": {
									"label": "${2:Application}",
									"onAutoForward": "notify"
								}
							}
						}
					],
					"additionalProperties": false
				},
				"otherPortsAttributes": {
					"type": "object",
					"properties": {
						"onAutoForward": {
							"type": "string",
							"enum": [
								"notify",
								"openBrowser",
								"openPreview",
								"silent",
								"ignore"
							],
							"enumDescriptions": [
								"Shows a notification when a port is automatically forwarded.",
								"Opens the browser when the port is automatically forwarded. Depending on your settings, this could open an embedded browser.",
								"Opens a preview in the same window when the port is automatically forwarded.",
								"Shows no notification and takes no action when this port is automatically forwarded.",
								"This port will not be automatically forwarded."
							],
							"description": "Defines the action that occurs when the port is discovered for automatic forwarding",
							"default": "notify"
						},
						"elevateIfNeeded": {
							"type": "boolean",
							"description": "Automatically prompt for elevation (if needed) when this port is forwarded. Elevate is required if the local port is a privileged port.",
							"default": false
						},
						"label": {
							"type": "string",
							"description": "Label that will be shown in the UI for this port.",
							"default": "Application"
						},
						"requireLocalPort": {
							"type": "boolean",
							"markdownDescription": "When true, a modal dialog will show if the chosen local port isn't used for forwarding.",
							"default": false
						},
						"protocol": {
							"type": "string",
							"enum": [
								"http",
								"https"
							],
							"description": "The protocol to use when forwarding this port."
						}
					},
					"defaultSnippets": [
						{
							"body": {
								"onAutoForward": "ignore"
							}
						}
					],
					"markdownDescription": "Set default properties that are applied to all ports that don't get properties from the setting `remote.portsAttributes`. For example:\n\n```\n{\n  \"onAutoForward\": \"ignore\"\n}\n```",
					"additionalProperties": false
				},
				"updateRemoteUserUID": {
					"type": "boolean",
					"description": "Controls whether on Linux the container's user should be updated with the local user's UID and GID. On by default when opening from a local folder."
				},
				"remoteEnv": {
					"type": "object",
					"additionalProperties": {
						"type": [
							"string",
							"null"
						]
					},
					"description": "Remote environment variables. If these are used in the Integrated Terminal, make sure the 'Terminal > Integrated: Inherit Env' setting is enabled."
				},
				"remoteUser": {
					"type": "string",
					"description": "The user VS Code Server will be started with. The default is the same user as the container."
				},
				"initializeCommand": {
					"type": [
						"string",
						"array"
					],
					"description": "A command to run locally before anything else. This command is run before \"onCreateCommand\". If this is a single string, it will be run in a shell. If this is an array of strings, it will be run as a single command without shell.",
					"items": {
						"type": "string"
					}
				},
				"onCreateCommand": {
					"type": [
						"string",
						"array"
					],
					"description": "A command to run when creating the container. This command is run after \"initializeCommand\" and before \"updateContentCommand\". If this is a single string, it will be run in a shell. If this is an array of strings, it will be run as a single command without shell.",
					"items": {
						"type": "string"
					}
				},
				"updateContentCommand": {
					"type": [
						"string",
						"array"
					],
					"description": "A command to run when creating the container and rerun when the workspace content was updated while creating the container. This command is run after \"onCreateCommand\" and before \"postCreateCommand\". If this is a single string, it will be run in a shell. If this is an array of strings, it will be run as a single command without shell.",
					"items": {
						"type": "string"
					}
				},
				"postCreateCommand": {
					"type": [
						"string",
						"array"
					],
					"description": "A command to run after creating the container. This command is run after \"updateContentCommand\" and before \"postStartCommand\". If this is a single string, it will be run in a shell. If this is an array of strings, it will be run as a single command without shell.",
					"items": {
						"type": "string"
					}
				},
				"postStartCommand": {
					"type": [
						"string",
						"array"
					],
					"description": "A command to run after starting the container. This command is run after \"postCreateCommand\" and before \"postAttachCommand\". If this is a single string, it will be run in a shell. If this is an array of strings, it will be run as a single command without shell.",
					"items": {
						"type": "string"
					}
				},
				"postAttachCommand": {
					"type": [
						"string",
						"array"
					],
					"description": "A command to run when attaching to the container. This command is run after \"postStartCommand\". If this is a single string, it will be run in a shell. If this is an array of strings, it will be run as a single command without shell.",
					"items": {
						"type": "string"
					}
				},
				"waitFor": {
					"type": "string",
					"enum": [
						"initializeCommand",
						"onCreateCommand",
						"updateContentCommand",
						"postCreateCommand",
						"postStartCommand"
					],
					"description": "The user command to wait for before continuing execution in the background while the UI is starting up. The default is \"updateContentCommand\"."
				},
				"devPort": {
					"type": "integer",
					"description": "The port VS Code can use to connect to its backend."
				},
				"userEnvProbe": {
					"type": "string",
					"enum": [
						"none",
						"loginShell",
						"loginInteractiveShell",
						"interactiveShell"
					],
					"description": "User environment probe to run. The default is \"loginInteractiveShell\"."
				},
				"codespaces": {
					"type": "object",
					"additionalProperties": true,
					"description": "Codespaces-specific configuration."
				},
				"hostRequirements": {
					"type": "object",
					"description": "Host hardware requirements.",
					"properties": {
						"cpus": {
							"type": "integer",
							"minimum": 1,
							"description": "Number of required CPUs."
						},
						"memory": {
							"type": "string",
							"pattern": "^\\d+([tgmk]b)?$",
							"description": "Amount of required RAM in bytes. Supports units tb, gb, mb and kb."
						},
						"storage": {
							"type": "string",
							"pattern": "^\\d+([tgmk]b)?$",
							"description": "Amount of required disk space in bytes. Supports units tb, gb, mb and kb."
						}
					},
					"additionalProperties": false
<<<<<<< HEAD
=======
				},
				"customizations": {
					"type": "object",
					"additionalProperties": {
						"type": "object",
						"additionalProperties": true
					},
					"description": "Tool-specific configuration. Each tool should use a JSON object subproperty with a unique name to group its customizations."
>>>>>>> e18005f0
				}
			},
			"additionalProperties": false
		}
	]
}<|MERGE_RESOLUTION|>--- conflicted
+++ resolved
@@ -403,8 +403,6 @@
 						}
 					},
 					"additionalProperties": false
-<<<<<<< HEAD
-=======
 				},
 				"customizations": {
 					"type": "object",
@@ -413,7 +411,6 @@
 						"additionalProperties": true
 					},
 					"description": "Tool-specific configuration. Each tool should use a JSON object subproperty with a unique name to group its customizations."
->>>>>>> e18005f0
 				}
 			},
 			"required": [
@@ -817,8 +814,6 @@
 						}
 					},
 					"additionalProperties": false
-<<<<<<< HEAD
-=======
 				},
 				"customizations": {
 					"type": "object",
@@ -827,7 +822,6 @@
 						"additionalProperties": true
 					},
 					"description": "Tool-specific configuration. Each tool should use a JSON object subproperty with a unique name to group its customizations."
->>>>>>> e18005f0
 				}
 			},
 			"required": [
@@ -1197,8 +1191,6 @@
 						}
 					},
 					"additionalProperties": false
-<<<<<<< HEAD
-=======
 				},
 				"customizations": {
 					"type": "object",
@@ -1207,7 +1199,6 @@
 						"additionalProperties": true
 					},
 					"description": "Tool-specific configuration. Each tool should use a JSON object subproperty with a unique name to group its customizations."
->>>>>>> e18005f0
 				}
 			},
 			"required": [
@@ -1551,8 +1542,6 @@
 						}
 					},
 					"additionalProperties": false
-<<<<<<< HEAD
-=======
 				},
 				"customizations": {
 					"type": "object",
@@ -1561,7 +1550,6 @@
 						"additionalProperties": true
 					},
 					"description": "Tool-specific configuration. Each tool should use a JSON object subproperty with a unique name to group its customizations."
->>>>>>> e18005f0
 				}
 			},
 			"required": [
@@ -1870,8 +1858,6 @@
 						}
 					},
 					"additionalProperties": false
-<<<<<<< HEAD
-=======
 				},
 				"customizations": {
 					"type": "object",
@@ -1880,7 +1866,6 @@
 						"additionalProperties": true
 					},
 					"description": "Tool-specific configuration. Each tool should use a JSON object subproperty with a unique name to group its customizations."
->>>>>>> e18005f0
 				}
 			},
 			"additionalProperties": false
