--- conflicted
+++ resolved
@@ -13,11 +13,7 @@
 jobs:
   windows:
     name: Windows
-<<<<<<< HEAD
-    runs-on: windows-2019
-=======
     runs-on: windows-2022
->>>>>>> e18005f0
     timeout-minutes: 60
     env:
       CHILD_CONCURRENCY: "1"
